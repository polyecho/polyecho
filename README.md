# Arbor Protocol

The Arbor Protocol, or more simply called Arbor, is a schelling game where the objective is to publicly co-create songs worthy of purchase by NFT collectors.

<<<<<<< HEAD
**LIVE DEMO**: <https://stage.polyecho.xyz>
=======
**LIVE DEMO**: <https://arbor.audio>
>>>>>>> cbc9b475

---

## Contracts

This application is run on the Polygon Mainnet network.  All contracts are deployed at the following addresses:

| Contract      | Address |
| ----------- | ----------- |
| PolyechoNFT | 0xC766c9697daA11BA610355D3F4Bf8483126B9331 |
| StemQueue | 0xeb2369a0076A836F18f32daB91Fe3400Edf003AE |
| Verifier20 | 0xe8D0D5F3D6099Bc075459591CDA8a453336162Dd |
| PoseidonT3 | 0x5270a07403F1f3D85A860f20C255deFD424dA9E0 |
| IncrementalMerkleTree | 0x653916193B0902452bF6cC84343DDF37178fc4E0 |

---

## Zero-Knowledge SNARKs

Arbor uses zero knowledge technologies to incorporate anonymous voting on stems that are within a Project's Stem Queue.  It accomplishes this by using a series of zkSNARKs and relying on some of the packages to incorporate these into the dApp.

| Library      | Use Case |
| ----------- | ----------- |
| @semaphore-protocol/group | To create the on-chain Semaphore voting group for a given Project |
| @zk-kit/identity | To create the anonymous identity for the voter |
| @zk-kit/protocols | To generate the off-chain proof and witness to submit to the on-chain verifier that a voter is a member of the Project's voting group |

### Anonymous Voting Workflow

The workflow for the zkSNARK use with Semaphore groups within the dApp are as follows:

1. A user creates a new project.  A new Semaphore group is created on chain and tied to a unique identifier for the project.
2. A user uploads a stem onto a project.  The stem is put into the Stem Queue.
3. With stems availabe in the queue, a user can register to be a voter for this project.  A message is signed and an identity commitment is created from the signature.  The commitment is then submitted to the on-chain group and stored in the Merkle tree for the given group that is tied to the given Project.
4. Only registered users can cast votes on available stems within the Stem Queue.  When a user votes on a stem, the signal is the stem's unique identifier stored in MongoDB.  A Merkle proof is generated from the voter's identity along with all the other identities stored from other users within the voting group. A witness is generated from this proof and used to create a full proof with the WASM and verification key SNARK-based files initially created from the trusted setup. This full proof is then submitted along with the signal to the StemQueue.sol contract.  The contract function then verifies the proof.  If all is okay, the function will succeed and the vote is stored on-chain, anonymously.
5. With stems having at least one vote, a collaborator of the Project can then approve the stem to be added on for the next slot.  This will remove the stem from the Stem Queue.
6. The user who uploaded the approved stem will now become a collaborator on the Project and will gain approval permissions.
7. Collaborators can register and vote within the Stem Queue as well, allowing them to remain anonymous and contribute to voting.

---

## Local Development - Getting Started

First, clone this repository to your local machine:

```bash
git clone https://github.com/arbor-protocol/ui.git
```

There is some local setup that needs to happen to fully run this client application locally.

Dependencies:

- npm or yarn
- Node.js
- MongoDB

### 1. Install dependencies

You can download the latest version of Node.js [here](https://nodejs.org/en/download/).  You can check that you are running NPM and Node with the following commands:

```bash
node -v
# v16.14.0

npm -v
# 8.3.1
```

Install the client dependencies with the following command:

```bash
yarn install
# or
npm install
```

### 2. Environment Variables

Next, set up local environment variables by copying over the values from `.env` to a `.env.local` file. Run the following command:

```bash
# Unix
cp .env .env.local
# windows
xcopy .env .env.local
```

**NOTE:** Please reach out to the core team for a set of values to fill in your local env file.

### 3. Run the Application

Finally, you can run the development server using the following command:

```bash
yarn dev
# or
npm run dev
```

Open [http://localhost:3000](http://localhost:3000) with your browser to see the result.

---

## Setting Up A Local Database (MongoDB)

This client application is using the built-in Next.js API routes that read and write to a local Mongo database. Here are our recommended steps for getting up and running with a local MongoDB environemnt:

### 1. Install a MongoDB Host

We recommend using [MongoDB Community Edition](https://docs.mongodb.com/manual/administration/install-community/), because it is free and has all the necessary features.

This will set up a host to run in the background on the machine. You can then connect to it via a number of methods when it is up.

- For Mac users, you can follow the steps listed [here](https://medium.com/macoclock/setup-mongodb-on-macos-94e0c687c649).
- For Windows users, you can follow the steps listed [here](https://medium.com/stackfame/run-mongodb-as-a-service-in-windows-b0acd3a4b712).

### 2. Install a MongoDB Client

There are many ways to interact with a MongoDB host. My recommendation is to use a GUI, as it makes for viewing the data easily, and MongoDB Compass is free and easy to use. Install it using the documentation [here](https://docs.mongodb.com/compass/current/install/).

### 3. Create a Connection

Once MongoDB Compass is installed and you have a MongoDB host running in the background, you can now connect the client to the host and set up this new connection. Open up Compass and click "New Connection" in the top left of the GUI, or in the menubar. Paste in the local connection string; it should look similar to this on Mac:

```txt
mongodb://localhost:27017/?readPreference=primary&appname=MongoDB%20Compass&ssl=false
```

### 4. Create a Database and Link It

Create a new database for Arbor. Title it `arbor-protocol` or whatever suits your fancy. It may prompt you to add a collection to it as well.  Please add a `users` collection.

The important bit is to **update your local environment variables** in the client app. Update the following in `.env.local` to your new connection string:

```txt
MONGODB_URI=mongodb://localhost/arbor-protocol
```

This will now allow the client app to work with the local MongoDB instance, and you can now interact with it through Compass as a GUI.

**NOTE:** You can always shut down the background `mongo` daemon that's running after using it. For Mac and Homebrew users, you can check that it's running with `brew services list`, and then you can shut it down with `brew services stop mongodb-community`. For Windows users, it would be `net stop MongoDB`, which is the default service name from the installer.

---

## Issues

We encourage the open-source atmosphere. If you find any bugs or issues with this repository, don't hesitate to [file an issue](https://github.com/arbor-protocol/ui/issues/new) for it. We will work to continually engage with these issues and encourage you to contribute.<|MERGE_RESOLUTION|>--- conflicted
+++ resolved
@@ -2,11 +2,7 @@
 
 The Arbor Protocol, or more simply called Arbor, is a schelling game where the objective is to publicly co-create songs worthy of purchase by NFT collectors.
 
-<<<<<<< HEAD
 **LIVE DEMO**: <https://stage.polyecho.xyz>
-=======
-**LIVE DEMO**: <https://arbor.audio>
->>>>>>> cbc9b475
 
 ---
 
