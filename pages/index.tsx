import { ArrowDownward, ArrowUpward, Lightbulb, MusicNote, Sell } from '@mui/icons-material'
import { Box, Button, Container, Grid, List, ListItem, ListItemIcon, Typography } from '@mui/material'
import type { NextPage } from 'next'
import Head from 'next/head'
import Link from 'next/link'
<<<<<<< HEAD
import Faq from '../components/Faq'
=======

>>>>>>> d3e4c467
import styles from '../styles/Home.styles'

const Home: NextPage = () => {
	return (
		<>
			<Head>
				<title>Arbor | A Generative Music NFT Platform</title>
			</Head>
			<Box sx={styles.banner} component="section" className="homepage-banner">
				<Container maxWidth="xl">
					<Typography variant="h2" sx={styles.heading}>
						Create Together,
						<br />
						Earn Together.
					</Typography>
					<List>
						<ListItem>
							<ListItemIcon sx={{ color: '#fff' }}>
								<MusicNote />
							</ListItemIcon>
							<Typography variant="h5" component="p" sx={styles.subHeading}>
								Co-create songs with anyone
							</Typography>
						</ListItem>
						<ListItem>
							<ListItemIcon sx={{ color: '#fff' }}>
								<MusicNote />
							</ListItemIcon>
							<Typography variant="h5" component="p" sx={styles.subHeading}>
								Use the DAW you already love
							</Typography>
						</ListItem>
						<ListItem>
							<ListItemIcon sx={{ color: '#fff' }}>
								<MusicNote />
							</ListItemIcon>
							<Typography variant="h5" component="p" sx={styles.subHeading}>
								Collectors buy songs as NFTs
							</Typography>
						</ListItem>
						<ListItem>
							<ListItemIcon sx={{ color: '#fff' }}>
								<MusicNote />
							</ListItemIcon>
							<Typography variant="h5" component="p" sx={styles.subHeading}>
								The artists earn{' '}
								<Typography component="span" sx={{ textDecoration: 'underline' }}>
									all
								</Typography>{' '}
								proceeds.
							</Typography>
						</ListItem>
					</List>
				</Container>
			</Box>
			<Box sx={styles.features} component="section">
				<Container maxWidth="xl">
					<Typography variant="h2" sx={styles.sectionHeading}>
						How It Works
					</Typography>
					<Typography sx={styles.howItWorksText}>
						Songs are created publicly via stems and sold as NFTs. Proceeds are split equally among artists.
					</Typography>
					<Grid container spacing={3}>
						<Grid item xs={12} sm={6} md={3}>
							<Typography variant="h6">Someone Starts a Project</Typography>
							<Box sx={styles.featureBox}>
								<Box sx={styles.featureBlock} />
								<Box sx={styles.featureBlock} />
								<Box sx={styles.featureBlock} />
								<Box sx={styles.featureBlock} />
								<Lightbulb />
								<Box sx={styles.featureBlock} className="bigBlock" />
							</Box>
						</Grid>
						<Grid item xs={12} sm={6} md={3}>
							<Typography variant="h6">Artists Add Stems</Typography>
							<Box sx={styles.featureBox}>
								<Box sx={styles.featureBlock} data-color="red">
									Bob&apos;s Drums
								</Box>
								<Box sx={styles.featureBlock} data-color="purple">
									Alice&apos;s Bass
								</Box>
								<Box sx={styles.featureBlock} data-color="blue">
									Charlie&apos;s Melody
								</Box>
								<Box sx={styles.featureBlock} data-color="yellow">
									Dave&apos;s Chords
								</Box>
								<ArrowDownward />
								<Box sx={styles.featureBlock} className="bigBlock" />
							</Box>
						</Grid>
						<Grid item xs={12} sm={6} md={3}>
							<Typography variant="h6">Collectors Mint &amp; Buy Songs</Typography>
							<Box sx={styles.featureBox}>
								<Box sx={styles.featureBlock} data-color="red">
									Bob&apos;s Drums
								</Box>
								<Box sx={styles.featureBlock} data-color="purple">
									Alice&apos;s Bass
								</Box>
								<Box sx={styles.featureBlock} data-color="blue">
									Charlie&apos;s Melody
								</Box>
								<Box sx={styles.featureBlock} data-color="yellow">
									Dave&apos;s Chords
								</Box>
								<Sell />
								<Box sx={styles.featureBlock} className="bigBlock" data-color="multi">
									SOLD FOR 1 ETH
								</Box>
							</Box>
						</Grid>
						<Grid item xs={12} sm={6} md={3}>
							<Typography variant="h6">Artists Get Paid</Typography>
							<Box sx={styles.featureBox}>
								<Box sx={styles.featureBlock} data-color="red">
									Bob&apos;s Drums
								</Box>
								<Box sx={styles.featureBlock} data-color="purple">
									Alice&apos;s Bass
								</Box>
								<Box sx={styles.featureBlock} data-color="blue">
									Charlie&apos;s Melody
								</Box>
								<Box sx={styles.featureBlock} data-color="yellow">
									Dave&apos;s Chords
								</Box>
								<ArrowUpward />
								<Box sx={styles.featureBlock} className="bigBlock" data-color="multi">
									.25 ETH FOR EACH ARTIST
								</Box>
							</Box>
						</Grid>
					</Grid>
				</Container>
			</Box>
			<Box sx={styles.about} component="section">
				<Container maxWidth="xl">
					<Typography variant="h2" sx={styles.sectionHeading}>
						Why Create Here?
					</Typography>
					<Grid container spacing={3}>
						<Grid item xs={12} sm={6}>
							<Box sx={{ mb: 4 }}>
								<Typography sx={styles.blurbBold}>Like having fun?</Typography>
								<Typography sx={styles.blurb}>
									Join our collaborative experiment with new internet friends from all over the world.
								</Typography>
							</Box>
							<Box sx={{ mb: 4 }}>
								<Typography sx={styles.blurbBold}>Like open source?</Typography>
								<Typography sx={styles.blurb}>
									All stems and songs are dedicated to the public domain under the CC0 license. All files are hosted
									directly on IPFS.
								</Typography>
							</Box>
							<Box sx={{ mb: 4 }}>
								<Typography sx={styles.blurbBold}>Like earning money?</Typography>
								<Typography sx={styles.blurb}>
									All projects are for sale as NFTs, and if you contributed a stem, you get paid (including royalties
									from secondary sales).
								</Typography>
							</Box>
						</Grid>
						<Grid item xs={12} sm={6}>
							<Box sx={{ mb: 4 }}>
								<Typography sx={styles.blurbBold}>
									Hard drive full of &quot;WIP&quot; tracks collecting dust?
								</Typography>
								<Typography sx={styles.blurb}>
									Dig through &apos;em. One of your gently used stems could be worth something on Arbor.
								</Typography>
							</Box>
							<Box sx={{ mb: 4 }}>
								<Typography sx={styles.blurbBold}>Looking to expand your creative horizons?</Typography>
								<Typography sx={styles.blurb}>
									Every project comes with unique constraints, so every project serves as a fascinating creative
									exercise.
								</Typography>
							</Box>
							<Box sx={{ mb: 4 }}>
								<Typography sx={styles.blurbBold}>Crunched for time?</Typography>
								<Typography sx={styles.blurb}>
									All contributions are welcome, even if it&apos;s just one stem.
								</Typography>
							</Box>
						</Grid>
					</Grid>
					<Box sx={{ textAlign: 'center', color: '#fff' }}>
						<Link href="/projects" passHref>
							<Button size="large" variant="contained" color="primary" sx={styles.btn}>
								Explore Projects
							</Button>
						</Link>
					</Box>
				</Container>
			</Box>
			<Box sx={styles.faq} component="section">
				<Container maxWidth="xl">
					<Typography variant="h2" sx={styles.faqHeading}>
						Frequently Asked Questions
					</Typography>
					<Faq />
				</Container>
			</Box>
		</>
	)
}

export default Home<|MERGE_RESOLUTION|>--- conflicted
+++ resolved
@@ -3,11 +3,8 @@
 import type { NextPage } from 'next'
 import Head from 'next/head'
 import Link from 'next/link'
-<<<<<<< HEAD
+
 import Faq from '../components/Faq'
-=======
-
->>>>>>> d3e4c467
 import styles from '../styles/Home.styles'
 
 const Home: NextPage = () => {
