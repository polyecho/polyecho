import { ArrowDownward, ArrowUpward, Lightbulb, MusicNote, Sell } from '@mui/icons-material'
import { Box, Button, Container, Grid, List, ListItem, ListItemIcon, Typography } from '@mui/material'
import type { NextPage } from 'next'
import Head from 'next/head'
import Link from 'next/link'

import Faq from '../components/Faq'
import RecentProjectActivity from '../components/RecentProjectActivity'
import styles from '../styles/Home.styles'
import { get } from '../utils/http'

type Project = {
	_id: string
	name: string
	description: string
	stems: string[]
	trackLimit: number
	collaborators: string[]
	tags: string[]
}

type HomeProps = {
	projects: Project[]
}

const Home: NextPage<HomeProps> = ({ projects }) => {
	return (
		<>
			<Head>
				<title>Arbor | A Generative Music NFT Platform</title>
			</Head>
			<Box sx={styles.banner} component="section" className="homepage-banner">
				<Container maxWidth="xl">
					<Typography variant="h2" sx={styles.heading}>
						Create Together,
						<br />
						Earn Together.
					</Typography>
					<List>
						<ListItem>
							<ListItemIcon sx={{ color: '#fff' }}>
								<MusicNote />
							</ListItemIcon>
							<Typography variant="h5" component="p" sx={styles.subHeading}>
								Co-create songs with anyone
							</Typography>
						</ListItem>
						<ListItem>
							<ListItemIcon sx={{ color: '#fff' }}>
								<MusicNote />
							</ListItemIcon>
							<Typography variant="h5" component="p" sx={styles.subHeading}>
								Use the DAW you already love
							</Typography>
						</ListItem>
						<ListItem>
							<ListItemIcon sx={{ color: '#fff' }}>
								<MusicNote />
							</ListItemIcon>
							<Typography variant="h5" component="p" sx={styles.subHeading}>
								Collectors buy songs as NFTs
							</Typography>
						</ListItem>
						<ListItem>
							<ListItemIcon sx={{ color: '#fff' }}>
								<MusicNote />
							</ListItemIcon>
							<Typography variant="h5" component="p" sx={styles.subHeading}>
								The artists earn{' '}
								<Typography component="span" sx={{ textDecoration: 'underline' }}>
									all
								</Typography>{' '}
								proceeds.
							</Typography>
						</ListItem>
					</List>
				</Container>
			</Box>
			<RecentProjectActivity projects={projects} />
			<Box sx={styles.features} component="section">
				<Container maxWidth="xl">
					<Typography variant="h2" sx={styles.sectionHeading}>
						How It Works
					</Typography>
					<Button
						variant="contained"
						onClick={() => {
							throw new Error('Testing client-side error')
						}}
					>
						See How
					</Button>
					<Typography sx={styles.howItWorksText}>
						Songs are created publicly via stems and sold as NFTs. Proceeds are split equally among artists.
					</Typography>
					<Grid container spacing={3}>
						<Grid item xs={12} sm={6} md={3}>
							<Typography variant="h6">Someone Starts a Project</Typography>
							<Box sx={styles.featureBox}>
								<Box sx={styles.featureBlock} />
								<Box sx={styles.featureBlock} />
								<Box sx={styles.featureBlock} />
								<Box sx={styles.featureBlock} />
								<Lightbulb />
								<Box sx={styles.featureBlock} className="bigBlock" />
							</Box>
						</Grid>
						<Grid item xs={12} sm={6} md={3}>
							<Typography variant="h6">Artists Add Stems</Typography>
							<Box sx={styles.featureBox}>
								<Box sx={styles.featureBlock} data-color="red">
									Bob&apos;s Drums
								</Box>
								<Box sx={styles.featureBlock} data-color="purple">
									Alice&apos;s Bass
								</Box>
								<Box sx={styles.featureBlock} data-color="blue">
									Charlie&apos;s Melody
								</Box>
								<Box sx={styles.featureBlock} data-color="yellow">
									Dave&apos;s Chords
								</Box>
								<ArrowDownward />
								<Box sx={styles.featureBlock} className="bigBlock" />
							</Box>
						</Grid>
						<Grid item xs={12} sm={6} md={3}>
							<Typography variant="h6">Collectors Mint &amp; Buy Songs</Typography>
							<Box sx={styles.featureBox}>
								<Box sx={styles.featureBlock} data-color="red">
									Bob&apos;s Drums
								</Box>
								<Box sx={styles.featureBlock} data-color="purple">
									Alice&apos;s Bass
								</Box>
								<Box sx={styles.featureBlock} data-color="blue">
									Charlie&apos;s Melody
								</Box>
								<Box sx={styles.featureBlock} data-color="yellow">
									Dave&apos;s Chords
								</Box>
								<Sell />
								<Box sx={styles.featureBlock} className="bigBlock" data-color="multi">
									SOLD FOR 1 ETH
								</Box>
							</Box>
						</Grid>
						<Grid item xs={12} sm={6} md={3}>
							<Typography variant="h6">Artists Get Paid</Typography>
							<Box sx={styles.featureBox}>
								<Box sx={styles.featureBlock} data-color="red">
									Bob&apos;s Drums
								</Box>
								<Box sx={styles.featureBlock} data-color="purple">
									Alice&apos;s Bass
								</Box>
								<Box sx={styles.featureBlock} data-color="blue">
									Charlie&apos;s Melody
								</Box>
								<Box sx={styles.featureBlock} data-color="yellow">
									Dave&apos;s Chords
								</Box>
								<ArrowUpward />
								<Box sx={styles.featureBlock} className="bigBlock" data-color="multi">
									.25 ETH FOR EACH ARTIST
								</Box>
							</Box>
						</Grid>
					</Grid>
				</Container>
			</Box>
			<Box sx={styles.about} component="section">
				<Container maxWidth="xl">
					<Typography variant="h2" sx={styles.sectionHeading}>
						Why Create Here?
					</Typography>
					<Grid container spacing={3}>
						<Grid item xs={12} sm={6}>
							<Box sx={{ mb: 4 }}>
								<Typography sx={styles.blurbBold}>Like having fun?</Typography>
								<Typography sx={styles.blurb}>
									Join our collaborative experiment with new internet friends from all over the world.
								</Typography>
							</Box>
							<Box sx={{ mb: 4 }}>
								<Typography sx={styles.blurbBold}>Like open source?</Typography>
								<Typography sx={styles.blurb}>
									All stems and songs are dedicated to the public domain under the CC0 license. All files are hosted
									directly on IPFS.
								</Typography>
							</Box>
							<Box sx={{ mb: 4 }}>
								<Typography sx={styles.blurbBold}>Like earning money?</Typography>
								<Typography sx={styles.blurb}>
									All projects are for sale as NFTs, and if you contributed a stem, you get paid (including royalties
									from secondary sales).
								</Typography>
							</Box>
						</Grid>
						<Grid item xs={12} sm={6}>
							<Box sx={{ mb: 4 }}>
								<Typography sx={styles.blurbBold}>
									Hard drive full of &quot;WIP&quot; tracks collecting dust?
								</Typography>
								<Typography sx={styles.blurb}>
									Dig through &apos;em. One of your gently used stems could be worth something on Arbor.
								</Typography>
							</Box>
							<Box sx={{ mb: 4 }}>
								<Typography sx={styles.blurbBold}>Looking to expand your creative horizons?</Typography>
								<Typography sx={styles.blurb}>
									Every project comes with unique constraints, so every project serves as a fascinating creative
									exercise.
								</Typography>
							</Box>
							<Box sx={{ mb: 4 }}>
								<Typography sx={styles.blurbBold}>Crunched for time?</Typography>
								<Typography sx={styles.blurb}>
									All contributions are welcome, even if it&apos;s just one stem.
								</Typography>
							</Box>
						</Grid>
					</Grid>
					<Box sx={{ textAlign: 'center', color: '#fff' }}>
						<Link href="/projects" passHref>
							<Button size="large" variant="contained" color="primary" sx={styles.btn}>
								Explore Projects
							</Button>
						</Link>
					</Box>
				</Container>
			</Box>
			<Box sx={styles.faq} component="section">
				<Container maxWidth="xl">
					<Typography variant="h2" sx={styles.faqHeading}>
						Frequently Asked Questions
					</Typography>
					<Faq />
				</Container>
			</Box>
<<<<<<< HEAD
=======
			<Container maxWidth="xl">
				<RecentProjectActivity projects={projects} />
			</Container>
>>>>>>> fd7d7e95
		</>
	)
}

export const getServerSideProps = async () => {
	const result = await get('/projects/recent')
	return {
		props: {
			projects: result.data,
		},
	}
}

export default Home<|MERGE_RESOLUTION|>--- conflicted
+++ resolved
@@ -238,12 +238,6 @@
 					<Faq />
 				</Container>
 			</Box>
-<<<<<<< HEAD
-=======
-			<Container maxWidth="xl">
-				<RecentProjectActivity projects={projects} />
-			</Container>
->>>>>>> fd7d7e95
 		</>
 	)
 }
