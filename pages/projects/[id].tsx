--- conflicted
+++ resolved
@@ -27,11 +27,7 @@
 import { useWeb3 } from '../../components/Web3Provider'
 import logoBinary from '../../lib/logoBinary'
 import type { INft } from '../../models/nft.model'
-<<<<<<< HEAD
 import type { IProjectDoc } from '../../models/project.model'
-=======
-import { IProjectDoc } from '../../models/project.model'
->>>>>>> 05a78d2f
 import EthereumIcon from '../../public/ethereum_icon.png'
 import formatAddress from '../../utils/formatAddress'
 import { get, post } from '../../utils/http'
@@ -179,13 +175,9 @@
 	const [errorMsg, setErrorMsg] = useState<string>('')
 	const [mintingOpen, setMintingOpen] = useState<boolean>(false)
 	const [mintingMsg, setMintingMsg] = useState<string>('')
-<<<<<<< HEAD
 	const [playPauseBtns, setPlayPauseBtns] = useState<HTMLElement[]>([])
-	const { NFTStore, connected, contract, currentUser, handleConnectWallet } = useWeb3()
-=======
 	const { NFTStore, connected, contract, currentUser, handleConnectWallet, web3 } = useWeb3()
 	const router = useRouter()
->>>>>>> 05a78d2f
 
 	useEffect(() => {
 		setAllPlayPauseBtns()
