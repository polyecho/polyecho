--- conflicted
+++ resolved
@@ -143,11 +143,7 @@
 				if (!downloading) setDownloading(true)
 				setDownloadingMsg('Stems downloaded and compressed, please select a location to save them')
 				// After the stems zip is downloaded, prompt the user to chose a save file location
-<<<<<<< HEAD
-				saveAs(content, 'stems.zip')
-=======
 				saveAs(content, `PEStems_${details.name}_${Date.now()}.zip`)
->>>>>>> bed26326
 				setDownloading(false)
 				setDownloadingMsg('')
 				setSuccessOpen(true)
