import {
	AddCircleOutline,
	Download,
	PauseRounded,
	Person,
	PlayArrowRounded,
	SkipPrevious,
	Square,
} from '@mui/icons-material'
import {
	Avatar,
	AvatarGroup,
	Box,
	Button,
	Chip,
	CircularProgress,
	Container,
	Divider,
	Fab,
	IconButton,
	Typography,
} from '@mui/material'
import type { GetServerSideProps, NextPage } from 'next'
// Because our sample player uses Web APIs for audio, we must ignore it for SSR to avoid errors
import dynamic from 'next/dynamic'
import Head from 'next/head'
import Link from 'next/link'
import { useRouter } from 'next/router'
import PropTypes from 'prop-types'
import { Fragment, useEffect, useState } from 'react'
import AppFooter from '../../components/AppFooter'
import AppHeader from '../../components/AppHeader'
import ImageOptimized from '../../components/ImageOptimized'
import Notification from '../../components/Notification'
import SampleUploadDialog from '../../components/SampleUploadDialog'
import { useWeb3 } from '../../components/Web3Provider'
import logoBinary from '../../lib/logoBinary'
import type { INft } from '../../models/nft.model'
<<<<<<< HEAD
import type { IProjectDoc } from '../../models/project.model'
import type { ISampleDoc } from '../../models/sample.model'
import EthereumIcon from '../../public/ethereum_icon.png'
=======
import { IProjectDoc } from '../../models/project.model'
import EthereumIcon from '../../public/eth_icon.png'
>>>>>>> 0435828b
import formatAddress from '../../utils/formatAddress'
import { get, post } from '../../utils/http'

const SamplePlayer = dynamic(() => import('../../components/SamplePlayer'), { ssr: false })

const styles = {
	error: {
		textAlign: 'center',
		marginY: 4,
	},
	headingWrap: {
		position: 'relative',
		display: 'flex',
		alignItems: 'center',
		justifyContent: 'flex-start',
	},
	createdBy: {
		color: '#a8a8a8',
		fontStyle: 'italic',
		fontWeight: 300,
		textTransform: 'uppercase',
	},
	title: {
		mb: 1,
		fontSize: '54px',
	},
	playAllWrap: {
		mr: 2,
		height: '100%',
		width: '96px',
		'&::before': {
			content: '""',
			display: 'block',
			backgroundColor: '#000',
			width: '3px',
			height: '100%',
			position: 'absolute',
			bottom: '0',
			left: '43px',
		},
	},
	playAllBtn: {
		position: 'absolute',
		borderRadius: '10px',
		top: 0,
		width: '90px',
		height: '90px',
		backgroundColor: '#000',
		color: '#fff',
		boxShadow: 'none',
		'&:hover, &.Mui-disabled': {
			backgroundColor: '#444',
			color: '#fff',
		},
		'&.Mui-disabled': {
			cursor: 'not-allowed',
			pointerEvents: 'none',
		},
	},
	playAllIcon: {
		fontSize: '4rem',
	},
	metadataWrap: {
		mb: 1,
	},
	metadata: {
		display: 'inline-block',
		mr: 5,
	},
	metadataKey: {
		mr: 0.5,
		display: 'inline-block',
		color: '#a8a8a8',
	},
	desc: {
		color: '#777',
		fontSize: '18px',
		mb: 2,
		fontWeight: 300,
	},
	tag: {
		m: 1,
		fontWeight: 400,
	},
	mintAndBuy: {
		mt: 3,
		display: 'flex',
		flexDirection: 'row',
		alignItems: 'center',
	},
	mintAndBuyBtn: {
		fontWeight: 800,
		fontStyle: 'italic',
		fontSize: '2rem',
		letterSpacing: '.5px',
		color: '#111',
	},
	price: {
		display: 'flex',
		alignItems: 'center',
		pl: 3,
	},
	eth: {
		color: '#aaa',
		fontSize: '1rem',
	},
	divider: {
		my: 3,
		borderColor: '#ccc',
	},
	imgWrapper: {
		border: '3px solid #000',
		borderRadius: '10px',
		overflow: 'clip',
		maxHeight: '300px',
		maxWidth: '300px',
		m: 'auto',
		'@media (min-width: 600px)': {
			mr: 0,
		},
	},
	stemsHeader: {
		borderTopLeftRadius: '10px',
		borderTopRightRadius: '10px',
		backgroundColor: '#000',
		color: '#fff',
		display: 'flex',
		justifyContent: 'space-between',
		alignItems: 'center',
		px: 3,
		py: 5,
		mt: '60px',
		position: 'relative',
		'&::before': {
			content: '""',
			display: 'block',
			backgroundColor: '#000',
			width: '3px',
			height: '60px',
			position: 'absolute',
			top: '-60px',
			left: '43px',
		},
		'.MuiAvatar-root': {
			cursor: 'pointer',
			'&:hover': {
				backgroundColor: '#aaa',
			},
		},
	},
	stemsTitle: {
		display: 'inline-block',
		fontSize: '2rem',
		fontStyle: 'italic',
		fontWeight: 600,
		textTransform: 'uppercase',
	},
	stemsMeta: {
		display: 'flex',
		alignItems: 'center',
		fontStyle: 'italic',
		textTransform: 'uppercase',
	},
	avatarGroup: {
		ml: 2,
	},
	exportStemsBtn: {
		fontStyle: 'italic',
		fontWeight: 800,
		textTransform: 'uppercase',
		color: '#fff',
		'&:hover': {
			color: '#4CE79D',
		},
	},
	playSection: {
		p: 2,
		border: '3px solid #000',
		// borderRight: '3px solid #000',
		display: 'flex',
		alignItems: 'center',
		justifyContent: 'space-between',
	},
	playStopBtn: {
		color: '#000',
	},
	playTracker: {
		flexGrow: 1,
		backgroundColor: '#eaeaea',
		ml: 2,
		p: 2,
		textAlign: 'center',
	},
	noSamplesMsg: {
		textAlign: 'center',
		py: 3,
		px: 2,
		border: '3px solid #000',
		borderBottomLeftRadius: '10px',
		borderBottomRightRadius: '10px',
	},
	addStemBtn: {
		borderWidth: '3px',
		borderColor: '#111',
		borderRadius: '5px',
		fontWeight: 800,
		mt: 4,
		'&:hover': {
			borderWidth: '3px',
		},
		'&::before': {
			content: '""',
			display: 'block',
			backgroundColor: '#000',
			width: '3px',
			height: '35px', // margin top + 2px border
			position: 'absolute',
			top: '-35px',
			left: '43px',
		},
	},
}

const propTypes = {
	projectId: PropTypes.string.isRequired,
	data: PropTypes.shape({
		samples: PropTypes.array.isRequired,
		createdBy: PropTypes.string.isRequired,
		name: PropTypes.string.isRequired,
		description: PropTypes.string.isRequired,
		bpm: PropTypes.number.isRequired,
		timeboxMins: PropTypes.number.isRequired,
		tags: PropTypes.arrayOf(PropTypes.string.isRequired).isRequired,
		collaborators: PropTypes.arrayOf(PropTypes.string.isRequired).isRequired,
		cid: PropTypes.string,
	}),
}

type ProjectPageProps = PropTypes.InferProps<typeof propTypes>

const ProjectPage: NextPage<ProjectPageProps> = props => {
	const { data, projectId } = props
	// Project details
	const [details, setDetails] = useState(data)
	// Notifications
	const [successOpen, setSuccessOpen] = useState<boolean>(false)
	const [successMsg, setSuccessMsg] = useState<string>('')
	const [errorOpen, setErrorOpen] = useState<boolean>(false)
	const [errorMsg, setErrorMsg] = useState<string>('')
	// Minting
	const [minting, setMinting] = useState<boolean>(false)
	const [mintingOpen, setMintingOpen] = useState<boolean>(false)
	const [mintingMsg, setMintingMsg] = useState<string>('')
<<<<<<< HEAD
	const [playPauseBtns, setPlayPauseBtns] = useState<HTMLElement[]>([])
	const { NFTStore, connected, contract, currentUser, handleConnectWallet, web3 } = useWeb3()
	const router = useRouter()

	useEffect(() => {
		setAllPlayPauseBtns()
	}, [])

	useEffect(() => {
		// Update all sample targets for Play/Pause All feature
		setAllPlayPauseBtns()
	}, [details])

	const handlePlayPauseAllSamples = () => {
		// Loop through play pause btns and click each one
		playPauseBtns.forEach(btn => btn.click())
		// Toggle state
		setIsPlayingAll(!isPlayingAll)
	}

	const setAllPlayPauseBtns = () => {
		const btns: HTMLElement[] = []
		document.querySelectorAll('button.samplePlayPauseBtn').forEach(el => {
			const btn = el as HTMLElement
			btns.push(btn)
=======
	// Play/Pause
	const [stems, setStems] = useState<Map<number, any>>(new Map())
	const [isPlayingAll, setIsPlayingAll] = useState<boolean>(false)
	// Stem Upload
	const [uploadStemOpen, setUploadStemOpen] = useState<boolean>(false)
	// Other
	const { NFTStore, connected, contract, currentUser, handleConnectWallet, web3 } = useWeb3()
	const router = useRouter()

	const onWavesInit = (idx: number, ws: any) => {
		const tmp = new Map(stems.entries())
		tmp.set(idx, ws)
		setStems(tmp)
	}

	const handlePlayPauseStems = () => {
		// Play or pause each stem audio from wavesurfer
		stems.forEach(ws => {
			if (ws !== null) ws?.playPause()
>>>>>>> 0435828b
		})
		setPlayPauseBtns(btns)
	}

<<<<<<< HEAD
	const handleDownloadAll = async () => {
		try {
			if (details) {
				data?.samples.forEach(async (sample: ISampleDoc) => {
					const res = await get(`/samples/download`, {
						url: sample.audioUrl,
						filename: `PolyEcho_Sample_${projectId}_${sample.filename}`,
					})

					if (!res.success) throw new Error(`Failed to download sample - ${res.error}`)
					console.log('downloaded sample', { res })
				})
			}
		} catch (e: any) {
			console.error(e.message)
			setErrorOpen(true)
			setErrorMsg('Failed to download all samples')
		}
=======
	const handleStop = () => {
		// Stop playing all tracks
		stems.forEach(ws => {
			if (ws !== null) ws?.stop()
		})
		setIsPlayingAll(false)
	}

	const handleSkipBeginning = () => {
		// Bring all tracks back to beginning
		stems.forEach(ws => {
			if (ws !== null) ws?.seekTo(0)
		})
	}

	const handleSoloStem = (idx: number) => {
		stems.forEach((ws, i) => {
			if (ws !== null && i !== idx) {
				ws?.setMute(!ws?.getMute())
			}
		})
	}

	// TODO: Fix downloading files
	const handleDownloadAll = () => {
		console.log('download all samples')
>>>>>>> 0435828b
	}

	const handleUploadStemOpen = () => {
		setUploadStemOpen(true)
	}

	const handleUploadStemClose = () => {
		setUploadStemOpen(false)
	}

	const onStemUploadSuccess = (projectData: IProjectDoc) => {
		// Refresh UI
		setDetails(projectData)
		setSuccessOpen(true)
		setSuccessMsg("Success! You've uploaded a new stem to this project and become a contributor.")
		handleUploadStemClose()
	}

	// TODO: Keep track of minted versions and how many mints a project has undergone
	const handleMintAndBuy = async () => {
		try {
			if (details && currentUser) {
				setMinting(true)

				if (!mintingOpen) setMintingOpen(true)
				setMintingMsg('Combining stems into a single song...')

				// Hit Python HTTP server to flatten samples into a singular one
				// TODO: Move uploading to NFT.storage out from the flattening service
				// Have it return a file, or base64 of the audio and add to payload as;
				// audioUrl: new Blob([Buffer.from(file, 'base64')], { type: 'audio/wav' })

				// TODO: Allow support of '{cid}/blob' files to be flattened, or dlink.web links to files

				// const response = await fetch('/api/flatten', {
				// 	method: 'POST',
				// 	headers: {
				// 		'Content-Type': 'application/json',
				// 	},
				// 	body: JSON.stringify({ sample_cids: details.samples.map(s => s?.audioUrl.replace('ipfs://', '')) }),
				// })
				// // Catch flatten audio error
				// if (!response.ok) throw new Error('Failed to flatten the audio files')
				// const flattenedData = await response.json() // Catch fro .json()
				// if (!flattenedData.success) throw new Error('Failed to flatten the audio files')

				// TODO: create new sample from flattened audio
				// TODO: add new sample created to user's info

				if (!mintingOpen) setMintingOpen(true)
				setMintingMsg('Uploading to NFT.storage...')

				// Construct NFT.storage data and store
				const nftsRes = await NFTStore.store({
					name: details.name, // TODO: plus a version number?
					description:
						'A PolyEcho NFT representing collaborative music from multiple contributors on the decentralized web.',
					image: new Blob([Buffer.from(logoBinary, 'base64')], { type: 'image/*' }),
					properties: {
						createdOn: new Date().toISOString(),
						createdBy: currentUser.address,
						audio: `ipfs://[cid]/blob`, // TODO: use new Blob([Buffer.from(file, 'base64')], { type: 'audio/wav' })
						collaborators: details.collaborators,
						samples: details.samples.map((s: any) => s.metadataUrl),
					},
				})

				// Check for data
				if (!nftsRes) throw new Error('Failed to store on NFT.storage')

				// Call smart contract and mint an nft out of the original CID
				if (!mintingOpen) setMintingOpen(true)
				setMintingMsg('Minting the NFT. This could take a moment...')
				const amount = web3.utils.toWei('0.01', 'ether')
				const mintRes: any = await contract.methods
					.mintAndBuy(currentUser.address, nftsRes.url, details.collaborators)
					.send({ from: currentUser.address, value: amount, gas: 650000 })

				// Add new NFT to database and user details
				if (!mintingOpen) setMintingOpen(true)
				setMintingMsg('Updating user details...')
				const newNftPayload: INft = {
					createdBy: currentUser.address,
					owner: currentUser.address,
					isListed: false,
					listPrice: 0,
					token: {
						id: parseInt(
							mintRes.events.TokenCreated.returnValues.newTokenId ||
								mintRes.events.TokenCreated.returnValues.tokenId ||
								mintRes.events.TokenCreated.returnValues._tokenId,
						),
						tokenURI:
							mintRes.events.TokenCreated.returnValues.newTokenURI ||
							mintRes.events.TokenCreated.returnValues.tokenURI ||
							mintRes.events.TokenCreated.returnValues._tokenURI,
						data: mintRes,
					},
					name: details.name,
					metadataUrl: nftsRes.url,
					audioHref: nftsRes.data.properties.audio,
					projectId,
					collaborators: details.collaborators,
					samples: details.samples, // Direct 1:1 map
				}
				const nftCreated = await post('/nfts', newNftPayload)
				if (!nftCreated.success) throw new Error(nftCreated.error)

				// Notify success
				if (!successOpen) setSuccessOpen(true)
				setSuccessMsg('Success! You now own this music NFT, redirecting...')
				setMinting(false)
				setMintingMsg('')

				// Route to user's profile page
				router.push(`/users/${currentUser.address}`)
			}
		} catch (e: any) {
			console.error(e)
			// Notify error
			setMintingOpen(false)
			setMintingMsg('')
			setErrorOpen(true)
			setErrorMsg('Uh oh, failed to mint the NFT')
			setMinting(false)
		}
	}

	const onNotificationClose = () => {
		setSuccessOpen(false)
		setSuccessMsg('')
		setMintingOpen(false)
		setMintingMsg('')
		setErrorOpen(false)
		setErrorMsg('')
	}

	return (
		<>
			<Head>
				<title>PolyEcho | Project Details</title>
				<meta
					name="description"
					content="PolyEcho is a schelling game where the objective is to publicly co-create songs worthy of purchase by NFT collectors."
				/>
				<link rel="icon" href="/favicon.ico" />
			</Head>

			<AppHeader />

			<main id="app-main">
				<Container maxWidth="xl">
					{details ? (
						<>
							<Box sx={styles.headingWrap}>
								<Box sx={styles.playAllWrap}>
									<Fab
										size="large"
										onClick={handlePlayPauseStems}
										/* @ts-ignore */
										sx={styles.playAllBtn}
										disabled={details.samples.length === 0}
									>
										{isPlayingAll ? (
											<PauseRounded sx={styles.playAllIcon} />
										) : (
											<PlayArrowRounded sx={styles.playAllIcon} />
										)}
									</Fab>
								</Box>
								<Box>
									<Box>
										<Typography sx={styles.createdBy}>
											Created by <Link href={`/users/${details.createdBy}`}>{formatAddress(details.createdBy)}</Link>
										</Typography>
										<Typography variant="h4" component="h2" sx={styles.title}>
											{details.name}
										</Typography>
									</Box>
									<Box sx={styles.metadataWrap}>
										<Typography sx={styles.metadata}>
											<Typography component="span" sx={styles.metadataKey}>
												BPM
											</Typography>
											{details.bpm}
										</Typography>
										<Typography sx={styles.metadata}>
											<Typography component="span" sx={styles.metadataKey}>
												Time Box
											</Typography>
											{details.timeboxMins} Minutes
										</Typography>
										<Typography sx={styles.metadata}>
											<Typography component="span" sx={styles.metadataKey}>
												Open To
											</Typography>
											Anyone
										</Typography>
									</Box>
									<Typography sx={styles.desc}>{details.description}</Typography>
									{details.tags.length > 0 &&
										details.tags.map((tag: string) => (
											<Chip key={tag} label={tag} variant="outlined" color="primary" sx={styles.tag} />
										))}
									<Divider sx={styles.divider} />
									{details.samples.length > 0 && (
										<Box sx={styles.mintAndBuy}>
											<Button
												size="large"
												onClick={connected ? handleMintAndBuy : handleConnectWallet}
												variant="contained"
												color="secondary"
												sx={styles.mintAndBuyBtn}
												disabled={minting || details.samples.length < 2}
											>
												{minting ? <CircularProgress size={18} sx={{ my: 0.5 }} /> : 'Mint & Buy'}
											</Button>
											<Box sx={styles.price}>
												<ImageOptimized src={EthereumIcon} width={32} height={50} alt="Ethereum" />
												<Typography variant="h4" component="div" sx={{ ml: 1 }}>
													0.01{' '}
													<Typography sx={styles.eth} component="span">
														ETH
													</Typography>
												</Typography>
											</Box>
										</Box>
									)}
								</Box>
							</Box>
							{/* @ts-ignore */}
							<Box sx={styles.stemsHeader}>
								<Typography variant="h4" component="h3" sx={styles.stemsTitle}>
									Song Stems
								</Typography>
								<Box sx={styles.stemsMeta}>
									<Typography>
										{details.samples.length} Stem{details.samples.length === 1 ? '' : 's'} from{' '}
										{details.collaborators.length} Collaborator{details.collaborators.length === 1 ? '' : 's'}
									</Typography>
									<AvatarGroup sx={styles.avatarGroup} total={details.collaborators.length}>
										{details.collaborators.map(c => (
											<Link key={c} href={`/users/${c}`} passHref>
												<Avatar>
													<Person />
												</Avatar>
											</Link>
										))}
									</AvatarGroup>
								</Box>
								<Box>
									{/* @ts-ignore */}
									<Button sx={styles.exportStemsBtn} onClick={handleDownloadAll} endIcon={<Download />}>
										Export Stems
									</Button>
								</Box>
							</Box>
							{details.samples.length > 0 ? (
								<>
									<Box sx={styles.playSection}>
										<IconButton sx={styles.playStopBtn} onClick={handlePlayPauseStems} disableRipple disableFocusRipple>
											{isPlayingAll ? (
												<PauseRounded sx={{ width: '2rem', height: '2rem' }} />
											) : (
												<PlayArrowRounded sx={{ width: '2rem', height: '2rem' }} />
											)}
										</IconButton>
										<IconButton sx={styles.playStopBtn} onClick={handleStop} disableRipple disableFocusRipple>
											<Square />
										</IconButton>
										<IconButton sx={styles.playStopBtn} onClick={handleSkipBeginning} disableRipple disableFocusRipple>
											<SkipPrevious />
										</IconButton>
										<Box sx={styles.playTracker}>Timeline of full song will go here</Box>
									</Box>
									{details.samples.map((sample, idx) => (
										<Fragment key={idx}>
											<SamplePlayer
												idx={idx + 1}
												details={sample}
												onWavesInit={onWavesInit}
												onSolo={handleSoloStem}
												onFinish={() => setIsPlayingAll(false)}
											/>
										</Fragment>
									))}
								</>
							) : (
								<Typography sx={styles.noSamplesMsg}>No samples to show, upload one!</Typography>
							)}
						</>
					) : (
						<Typography sx={styles.error} color="error">
							Sorry, no details were found for this project.
						</Typography>
					)}
					<Button
						variant="outlined"
						size="large"
						onClick={handleUploadStemOpen}
						/* @ts-ignore */
						sx={styles.addStemBtn}
						startIcon={<AddCircleOutline sx={{ fontSize: '32px' }} />}
					>
						Add Stem
					</Button>
					<SampleUploadDialog
						open={uploadStemOpen}
						onClose={handleUploadStemClose}
						onSuccess={onStemUploadSuccess}
						/* @ts-ignore */
						projectDetails={details}
					/>
				</Container>
			</main>

			<AppFooter />
			{mintingOpen && (
				<Notification open={mintingOpen} msg={mintingMsg} type="info" onClose={onNotificationClose} duration={10000} />
			)}
			{successOpen && <Notification open={successOpen} msg={successMsg} type="success" onClose={onNotificationClose} />}
			{errorOpen && <Notification open={errorOpen} msg={errorMsg} type="error" onClose={onNotificationClose} />}
		</>
	)
}

ProjectPage.propTypes = propTypes

export const getServerSideProps: GetServerSideProps = async context => {
	// Get project details from ID
	const projectId = context.query.id
	const res = await get(`/projects/${projectId}`)
	const data: IProjectDoc | null = res.success ? res.data : null
	return {
		props: {
			data,
			projectId,
		},
	}
}

export default ProjectPage<|MERGE_RESOLUTION|>--- conflicted
+++ resolved
@@ -27,7 +27,7 @@
 import Link from 'next/link'
 import { useRouter } from 'next/router'
 import PropTypes from 'prop-types'
-import { Fragment, useEffect, useState } from 'react'
+import { Fragment, useState } from 'react'
 import AppFooter from '../../components/AppFooter'
 import AppHeader from '../../components/AppHeader'
 import ImageOptimized from '../../components/ImageOptimized'
@@ -36,14 +36,9 @@
 import { useWeb3 } from '../../components/Web3Provider'
 import logoBinary from '../../lib/logoBinary'
 import type { INft } from '../../models/nft.model'
-<<<<<<< HEAD
-import type { IProjectDoc } from '../../models/project.model'
+import { IProjectDoc } from '../../models/project.model'
 import type { ISampleDoc } from '../../models/sample.model'
-import EthereumIcon from '../../public/ethereum_icon.png'
-=======
-import { IProjectDoc } from '../../models/project.model'
 import EthereumIcon from '../../public/eth_icon.png'
->>>>>>> 0435828b
 import formatAddress from '../../utils/formatAddress'
 import { get, post } from '../../utils/http'
 
@@ -297,33 +292,6 @@
 	const [minting, setMinting] = useState<boolean>(false)
 	const [mintingOpen, setMintingOpen] = useState<boolean>(false)
 	const [mintingMsg, setMintingMsg] = useState<string>('')
-<<<<<<< HEAD
-	const [playPauseBtns, setPlayPauseBtns] = useState<HTMLElement[]>([])
-	const { NFTStore, connected, contract, currentUser, handleConnectWallet, web3 } = useWeb3()
-	const router = useRouter()
-
-	useEffect(() => {
-		setAllPlayPauseBtns()
-	}, [])
-
-	useEffect(() => {
-		// Update all sample targets for Play/Pause All feature
-		setAllPlayPauseBtns()
-	}, [details])
-
-	const handlePlayPauseAllSamples = () => {
-		// Loop through play pause btns and click each one
-		playPauseBtns.forEach(btn => btn.click())
-		// Toggle state
-		setIsPlayingAll(!isPlayingAll)
-	}
-
-	const setAllPlayPauseBtns = () => {
-		const btns: HTMLElement[] = []
-		document.querySelectorAll('button.samplePlayPauseBtn').forEach(el => {
-			const btn = el as HTMLElement
-			btns.push(btn)
-=======
 	// Play/Pause
 	const [stems, setStems] = useState<Map<number, any>>(new Map())
 	const [isPlayingAll, setIsPlayingAll] = useState<boolean>(false)
@@ -343,12 +311,33 @@
 		// Play or pause each stem audio from wavesurfer
 		stems.forEach(ws => {
 			if (ws !== null) ws?.playPause()
->>>>>>> 0435828b
 		})
-		setPlayPauseBtns(btns)
-	}
-
-<<<<<<< HEAD
+		setIsPlayingAll(!isPlayingAll)
+	}
+
+	const handleStop = () => {
+		// Stop playing all tracks
+		stems.forEach(ws => {
+			if (ws !== null) ws?.stop()
+		})
+		setIsPlayingAll(false)
+	}
+
+	const handleSkipBeginning = () => {
+		// Bring all tracks back to beginning
+		stems.forEach(ws => {
+			if (ws !== null) ws?.seekTo(0)
+		})
+	}
+
+	const handleSoloStem = (idx: number) => {
+		stems.forEach((ws, i) => {
+			if (ws !== null && i !== idx) {
+				ws?.setMute(!ws?.getMute())
+			}
+		})
+	}
+
 	const handleDownloadAll = async () => {
 		try {
 			if (details) {
@@ -367,34 +356,6 @@
 			setErrorOpen(true)
 			setErrorMsg('Failed to download all samples')
 		}
-=======
-	const handleStop = () => {
-		// Stop playing all tracks
-		stems.forEach(ws => {
-			if (ws !== null) ws?.stop()
-		})
-		setIsPlayingAll(false)
-	}
-
-	const handleSkipBeginning = () => {
-		// Bring all tracks back to beginning
-		stems.forEach(ws => {
-			if (ws !== null) ws?.seekTo(0)
-		})
-	}
-
-	const handleSoloStem = (idx: number) => {
-		stems.forEach((ws, i) => {
-			if (ws !== null && i !== idx) {
-				ws?.setMute(!ws?.getMute())
-			}
-		})
-	}
-
-	// TODO: Fix downloading files
-	const handleDownloadAll = () => {
-		console.log('download all samples')
->>>>>>> 0435828b
 	}
 
 	const handleUploadStemOpen = () => {
