import {
	AddCircleOutline,
	Download,
	PauseRounded,
	Person,
	PlayArrowRounded,
	SkipPrevious,
	Square,
} from '@mui/icons-material'
import {
	Avatar,
	AvatarGroup,
	Box,
	Button,
	Chip,
	CircularProgress,
	Container,
	Divider,
	Fab,
	IconButton,
	Typography,
} from '@mui/material'
import type { GetServerSideProps, NextPage } from 'next'
// Because our stem player uses Web APIs for audio, we must ignore it for SSR to avoid errors
import dynamic from 'next/dynamic'
import Head from 'next/head'
import Link from 'next/link'
import { useRouter } from 'next/router'
import PropTypes from 'prop-types'
import { Fragment, useState } from 'react'
import AppFooter from '../../components/AppFooter'
import AppHeader from '../../components/AppHeader'
import ImageOptimized from '../../components/ImageOptimized'
import Notification from '../../components/Notification'
import StemUploadDialog from '../../components/StemUploadDialog'
import { useWeb3 } from '../../components/Web3Provider'
import logoBinary from '../../lib/logoBinary'
import type { INft } from '../../models/nft.model'
import { IProjectDoc } from '../../models/project.model'
<<<<<<< HEAD
import type { ISampleDoc } from '../../models/sample.model'
import EthereumIcon from '../../public/eth_icon.png'
=======
import PolygonIcon from '../../public/polygon_logo_black.png'
>>>>>>> fd2488ff
import formatAddress from '../../utils/formatAddress'
import { get, post } from '../../utils/http'

const StemPlayer = dynamic(() => import('../../components/StemPlayer'), { ssr: false })

const styles = {
	error: {
		textAlign: 'center',
		marginY: 4,
	},
	limitReachedChip: {
		backgroundColor: '#ff399f',
		color: '#fff',
		ml: 1,
		fontSize: '.8rem',
		height: '1.75rem',
		textShadow: 'none',
		mb: 1,
	},
	headingWrap: {
		position: 'relative',
		display: 'flex',
		alignItems: 'center',
		justifyContent: 'flex-start',
	},
	createdBy: {
		color: '#a8a8a8',
		fontStyle: 'italic',
		fontWeight: 300,
		textTransform: 'uppercase',
	},
	title: {
		mb: 1,
		fontSize: '54px',
	},
	playAllWrap: {
		mr: 2,
		height: '100%',
		width: '96px',
		'&::before': {
			content: '""',
			display: 'block',
			backgroundColor: '#000',
			width: '3px',
			height: '100%',
			position: 'absolute',
			bottom: '0',
			left: '43px',
		},
	},
	playAllBtn: {
		position: 'absolute',
		borderRadius: '10px',
		top: 0,
		width: '90px',
		height: '90px',
		backgroundColor: '#000',
		color: '#fff',
		boxShadow: 'none',
		'&:hover, &.Mui-disabled': {
			backgroundColor: '#444',
			color: '#fff',
		},
		'&.Mui-disabled': {
			cursor: 'not-allowed',
			pointerEvents: 'none',
		},
	},
	playAllIcon: {
		fontSize: '4rem',
	},
	metadataWrap: {
		mb: 1,
	},
	metadata: {
		display: 'inline-block',
		mr: 5,
	},
	metadataKey: {
		mr: 0.5,
		display: 'inline-block',
		color: '#a8a8a8',
	},
	desc: {
		color: '#777',
		fontSize: '18px',
		mb: 2,
		fontWeight: 300,
	},
	tag: {
		m: 1,
		fontWeight: 400,
	},
	mintAndBuy: {
		mt: 3,
		display: 'flex',
		flexDirection: 'row',
		alignItems: 'center',
	},
	mintAndBuyBtn: {
		fontWeight: 800,
		fontStyle: 'italic',
		fontSize: '2rem',
		letterSpacing: '.5px',
		color: '#111',
		width: '225px',
	},
	price: {
		display: 'flex',
		alignItems: 'center',
		pl: 3,
	},
	eth: {
		color: '#aaa',
		fontSize: '1rem',
	},
	divider: {
		my: 3,
		borderColor: '#ccc',
	},
	imgWrapper: {
		border: '3px solid #000',
		borderRadius: '10px',
		overflow: 'clip',
		maxHeight: '300px',
		maxWidth: '300px',
		m: 'auto',
		'@media (min-width: 600px)': {
			mr: 0,
		},
	},
	stemsHeader: {
		borderTopLeftRadius: '10px',
		borderTopRightRadius: '10px',
		backgroundColor: '#000',
		color: '#fff',
		display: 'flex',
		justifyContent: 'space-between',
		alignItems: 'center',
		px: 3,
		py: 5,
		mt: '60px',
		position: 'relative',
		'&::before': {
			content: '""',
			display: 'block',
			backgroundColor: '#000',
			width: '3px',
			height: '60px',
			position: 'absolute',
			top: '-60px',
			left: '43px',
		},
		'.MuiAvatar-root': {
			cursor: 'pointer',
			'&:hover': {
				backgroundColor: '#aaa',
			},
		},
	},
	stemsTitle: {
		display: 'inline-block',
		fontSize: '2rem',
		fontStyle: 'italic',
		fontWeight: 600,
		textTransform: 'uppercase',
	},
	stemsMeta: {
		display: 'flex',
		alignItems: 'center',
		fontStyle: 'italic',
		textTransform: 'uppercase',
	},
	avatarGroup: {
		ml: 2,
	},
	exportStemsBtn: {
		fontStyle: 'italic',
		fontWeight: 800,
		textTransform: 'uppercase',
		color: '#fff',
		'&:hover': {
			color: '#4CE79D',
		},
	},
	playSection: {
		p: 2,
		border: '3px solid #000',
		// borderRight: '3px solid #000',
		display: 'flex',
		alignItems: 'center',
		justifyContent: 'space-between',
	},
	playStopBtn: {
		color: '#000',
	},
	playTracker: {
		flexGrow: 1,
		backgroundColor: '#eaeaea',
		ml: 2,
		p: 2,
		textAlign: 'center',
	},
	noStemsMsg: {
		textAlign: 'center',
		py: 3,
		px: 2,
		border: '3px solid #000',
		borderBottomLeftRadius: '10px',
		borderBottomRightRadius: '10px',
	},
	addStemBtn: {
		borderWidth: '3px',
		borderColor: '#111',
		borderRadius: '5px',
		fontWeight: 800,
		mt: 4,
		'&:hover': {
			borderWidth: '3px',
		},
		'&::before': {
			content: '""',
			display: 'block',
			backgroundColor: '#000',
			width: '3px',
			height: '35px', // margin top + 2px border
			position: 'absolute',
			top: '-35px',
			left: '43px',
		},
	},
}

const propTypes = {
	projectId: PropTypes.string.isRequired,
	data: PropTypes.shape({
		stems: PropTypes.array.isRequired,
		createdBy: PropTypes.string.isRequired,
		name: PropTypes.string.isRequired,
		description: PropTypes.string.isRequired,
		bpm: PropTypes.number.isRequired,
		trackLimit: PropTypes.number.isRequired,
		tags: PropTypes.arrayOf(PropTypes.string.isRequired).isRequired,
		collaborators: PropTypes.arrayOf(PropTypes.string.isRequired).isRequired,
		cid: PropTypes.string,
	}),
}

type ProjectPageProps = PropTypes.InferProps<typeof propTypes>

const ProjectPage: NextPage<ProjectPageProps> = props => {
	const { data, projectId } = props
	// Project details
	const [details, setDetails] = useState(data)
	// Notifications
	const [successOpen, setSuccessOpen] = useState<boolean>(false)
	const [successMsg, setSuccessMsg] = useState<string>('')
	const [errorOpen, setErrorOpen] = useState<boolean>(false)
	const [errorMsg, setErrorMsg] = useState<string>('')
	// Minting
	const [minting, setMinting] = useState<boolean>(false)
	const [mintingOpen, setMintingOpen] = useState<boolean>(false)
	const [mintingMsg, setMintingMsg] = useState<string>('')
	// Play/Pause
	const [stems, setStems] = useState<Map<number, any>>(new Map())
	const [isPlayingAll, setIsPlayingAll] = useState<boolean>(false)
	// Stem Upload
	const [uploadStemOpen, setUploadStemOpen] = useState<boolean>(false)
	// Other
	const router = useRouter()
	const { NFTStore, connected, contract, currentUser, handleConnectWallet, web3 } = useWeb3()
	const limitReached = details ? details.stems.length >= details.trackLimit : false

	const onWavesInit = (idx: number, ws: any) => {
		const tmp = new Map(stems.entries())
		tmp.set(idx, ws)
		setStems(tmp)
	}

	const handlePlayPauseStems = () => {
		// Play or pause each stem audio from wavesurfer
		stems.forEach(ws => {
			if (ws !== null) ws?.playPause()
		})
		// Toggle state
		setIsPlayingAll(!isPlayingAll)
	}

	const handleStop = () => {
		// Stop playing all tracks
		stems.forEach(ws => {
			if (ws !== null) ws?.stop()
		})
		setIsPlayingAll(false)
	}

	const handleSkipPrev = () => {
		// Bring all tracks back to beginning
		stems.forEach(ws => {
			if (ws !== null) ws?.seekTo(0)
		})
	}

	const handleSoloStem = (idx: number) => {
		stems.forEach((ws, i) => {
			if (ws !== null && i !== idx) {
				ws?.setMute(!ws?.getMute())
			}
		})
	}

<<<<<<< HEAD
	const handleDownloadAll = async () => {
		try {
			if (details) {
				data?.samples.forEach(async (sample: ISampleDoc) => {
					const res = await get(`/samples/download`, {
						url: sample.audioUrl,
						filename: `PolyEcho_Sample_${projectId}_${sample.filename}`,
					})

					if (!res.success) throw new Error(`Failed to download sample - ${res.error}`)
					console.log('downloaded sample', { res })
				})
			}
		} catch (e: any) {
			console.error(e.message)
			setErrorOpen(true)
			setErrorMsg('Failed to download all samples')
		}
=======
	// TODO: Fix downloading files
	const handleDownloadAll = () => {
		console.log('download all stems')
>>>>>>> fd2488ff
	}

	const handleUploadStemOpen = () => {
		setUploadStemOpen(true)
	}

	const handleUploadStemClose = () => {
		setUploadStemOpen(false)
	}

	const onStemUploadSuccess = (projectData: IProjectDoc) => {
		// Refresh UI
		setDetails(projectData)
		setSuccessOpen(true)
		setSuccessMsg("Success! You've uploaded a new stem to this project and become a contributor.")
		handleUploadStemClose()
	}

	// TODO: Keep track of minted versions and how many mints a project has undergone
	const handleMintAndBuy = async () => {
		try {
			if (details && currentUser) {
				setMinting(true)

				if (!mintingOpen) setMintingOpen(true)
				setMintingMsg('Combining stems into a single song...')

				// Hit Python HTTP server to flatten stems into a singular one
				// TODO: Move uploading to NFT.storage out from the flattening service
				// Have it return a file, or base64 of the audio and add to payload as;
				// audioUrl: new Blob([Buffer.from(file, 'base64')], { type: 'audio/wav' })

				// TODO: Allow support of '{cid}/blob' files to be flattened, or dlink.web links to files

				// const response = await fetch('/api/flatten', {
				// 	method: 'POST',
				// 	headers: {
				// 		'Content-Type': 'application/json',
				// 	},
				// 	body: JSON.stringify({ sample_cids: details.stems.map(s => s?.audioUrl.replace('ipfs://', '')) }),
				// })
				// // Catch flatten audio error
				// if (!response.ok) throw new Error('Failed to flatten the audio files')
				// const flattenedData = await response.json() // Catch fro .json()
				// if (!flattenedData.success) throw new Error('Failed to flatten the audio files')

				// TODO: create new stem from flattened audio
				// TODO: add new stem created to user's info

				if (!mintingOpen) setMintingOpen(true)
				setMintingMsg('Uploading to NFT.storage...')

				// Construct NFT.storage data and store
				const nftsRes = await NFTStore.store({
					name: details.name, // TODO: plus a version number?
					description:
						'A PolyEcho NFT representing collaborative music from multiple contributors on the decentralized web.',
					image: new Blob([Buffer.from(logoBinary, 'base64')], { type: 'image/*' }),
					properties: {
						createdOn: new Date().toISOString(),
						createdBy: currentUser.address,
						audio: `ipfs://[cid]/blob`, // TODO: use new Blob([Buffer.from(file, 'base64')], { type: 'audio/wav' })
						collaborators: details.collaborators,
						stems: details.stems.map((s: any) => s.metadataUrl),
					},
				})

				// Check for data
				if (!nftsRes) throw new Error('Failed to store on NFT.storage')

				// Call smart contract and mint an nft out of the original CID
				if (!mintingOpen) setMintingOpen(true)
				setMintingMsg('Minting the NFT. This could take a moment...')
				const amount = web3.utils.toWei('0.01', 'ether')
				const mintRes: any = await contract.methods
					.mintAndBuy(currentUser.address, nftsRes.url, details.collaborators)
					.send({ from: currentUser.address, value: amount, gas: 650000 })

				// Add new NFT to database and user details
				if (!mintingOpen) setMintingOpen(true)
				setMintingMsg('Updating user details...')
				const newNftPayload: INft = {
					createdBy: currentUser.address,
					owner: currentUser.address,
					isListed: false,
					listPrice: 0,
					token: {
						id: parseInt(
							mintRes.events.TokenCreated.returnValues.newTokenId ||
								mintRes.events.TokenCreated.returnValues.tokenId ||
								mintRes.events.TokenCreated.returnValues._tokenId,
						),
						tokenURI:
							mintRes.events.TokenCreated.returnValues.newTokenURI ||
							mintRes.events.TokenCreated.returnValues.tokenURI ||
							mintRes.events.TokenCreated.returnValues._tokenURI,
						data: mintRes,
					},
					name: details.name,
					metadataUrl: nftsRes.url,
					audioHref: nftsRes.data.properties.audio,
					projectId,
					collaborators: details.collaborators,
					stems: details.stems, // Direct 1:1 map
				}
				const nftCreated = await post('/nfts', newNftPayload)
				if (!nftCreated.success) throw new Error(nftCreated.error)

				// Notify success
				if (!successOpen) setSuccessOpen(true)
				setSuccessMsg('Success! You now own this music NFT, redirecting...')
				setMinting(false)
				setMintingMsg('')

				// Route to user's profile page
				router.push(`/users/${currentUser.address}`)
			}
		} catch (e: any) {
			console.error(e)
			// Notify error
			setMintingOpen(false)
			setMintingMsg('')
			setErrorOpen(true)
			setErrorMsg('Uh oh, failed to mint the NFT')
			setMinting(false)
		}
	}

	const onNotificationClose = () => {
		setSuccessOpen(false)
		setSuccessMsg('')
		setMintingOpen(false)
		setMintingMsg('')
		setErrorOpen(false)
		setErrorMsg('')
	}

	return (
		<>
			<Head>
				<title>PolyEcho | Project Details</title>
				<meta
					name="description"
					content="PolyEcho is a schelling game where the objective is to publicly co-create songs worthy of purchase by NFT collectors."
				/>
				<link rel="icon" href="/favicon.ico" />
			</Head>

			<AppHeader />

			<main id="app-main">
				<Container maxWidth="xl">
					{details ? (
						<>
							<Box sx={styles.headingWrap}>
								<Box sx={styles.playAllWrap}>
									<Fab
										size="large"
										onClick={handlePlayPauseStems}
										/* @ts-ignore */
										sx={styles.playAllBtn}
										disabled={details.stems.length === 0}
									>
										{isPlayingAll ? (
											<PauseRounded sx={styles.playAllIcon} />
										) : (
											<PlayArrowRounded sx={styles.playAllIcon} />
										)}
									</Fab>
								</Box>
								<Box sx={{ flexGrow: 1 }}>
									<Box>
										<Typography sx={styles.createdBy}>
											Created by <Link href={`/users/${details.createdBy}`}>{formatAddress(details.createdBy)}</Link>
										</Typography>
										<Typography variant="h4" component="h2" sx={styles.title}>
											{details.name}
										</Typography>
									</Box>
									<Box sx={styles.metadataWrap}>
										<Typography sx={styles.metadata}>
											<Typography component="span" sx={styles.metadataKey}>
												BPM
											</Typography>
											{details.bpm}
										</Typography>
										<Typography sx={styles.metadata}>
											<Typography component="span" sx={styles.metadataKey}>
												Track Limit
											</Typography>
											{details.trackLimit} Tracks
											{limitReached && <Chip label="Limit Reached" size="small" sx={styles.limitReachedChip} />}
										</Typography>
										<Typography sx={styles.metadata}>
											<Typography component="span" sx={styles.metadataKey}>
												Open To
											</Typography>
											Anyone
										</Typography>
									</Box>
									<Typography sx={styles.desc}>{details.description}</Typography>
									{details.tags.length > 0 &&
										details.tags.map((tag: string) => (
											<Chip key={tag} label={tag} variant="outlined" color="primary" sx={styles.tag} />
										))}
									<Divider sx={styles.divider} />
									{details.stems.length > 0 && (
										<Box sx={styles.mintAndBuy}>
											<Button
												size="large"
												onClick={connected ? handleMintAndBuy : handleConnectWallet}
												variant="contained"
												color="secondary"
												sx={styles.mintAndBuyBtn}
												disabled={minting || details.stems.length < 2}
											>
												{minting ? <CircularProgress size={30} sx={{ my: 1.5 }} /> : 'Mint & Buy'}
											</Button>
											<Box sx={styles.price}>
												<ImageOptimized src={PolygonIcon} width={50} height={50} alt="Polygon" />
												<Typography variant="h4" component="div" sx={{ ml: 1 }}>
													0.01{' '}
													<Typography sx={styles.eth} component="span">
														MATIC
													</Typography>
												</Typography>
											</Box>
										</Box>
									)}
								</Box>
							</Box>
							{/* @ts-ignore */}
							<Box sx={styles.stemsHeader}>
								<Typography variant="h4" component="h3" sx={styles.stemsTitle}>
									Song Stems
								</Typography>
								<Box sx={styles.stemsMeta}>
									<Typography>
										{details.stems.length} Stem{details.stems.length === 1 ? '' : 's'} from{' '}
										{details.collaborators.length} Collaborator{details.collaborators.length === 1 ? '' : 's'}
									</Typography>
									<AvatarGroup sx={styles.avatarGroup} total={details.collaborators.length}>
										{details.collaborators.map(c => (
											<Link key={c} href={`/users/${c}`} passHref>
												<Avatar>
													<Person />
												</Avatar>
											</Link>
										))}
									</AvatarGroup>
								</Box>
								<Box>
									{/* @ts-ignore */}
									<Button sx={styles.exportStemsBtn} onClick={handleDownloadAll} endIcon={<Download />}>
										Export Stems
									</Button>
								</Box>
							</Box>
							{details.stems.length > 0 ? (
								<>
									<Box sx={styles.playSection}>
										<IconButton sx={styles.playStopBtn} onClick={handlePlayPauseStems} disableRipple disableFocusRipple>
											{isPlayingAll ? (
												<PauseRounded sx={{ width: '2rem', height: '2rem' }} />
											) : (
												<PlayArrowRounded sx={{ width: '2rem', height: '2rem' }} />
											)}
										</IconButton>
										<IconButton sx={styles.playStopBtn} onClick={handleStop} disableRipple disableFocusRipple>
											<Square />
										</IconButton>
										<IconButton sx={styles.playStopBtn} onClick={handleSkipPrev} disableRipple disableFocusRipple>
											<SkipPrevious />
										</IconButton>
										<Box sx={styles.playTracker}>Timeline of full song will go here</Box>
									</Box>
									{details.stems.map((stem, idx) => (
										<Fragment key={idx}>
											<StemPlayer
												idx={idx + 1}
												details={stem}
												onWavesInit={onWavesInit}
												onFinish={() => setIsPlayingAll(false)}
												onSolo={handleSoloStem}
											/>
										</Fragment>
									))}
								</>
							) : (
								<Typography sx={styles.noStemsMsg}>No stems to show, upload one!</Typography>
							)}
						</>
					) : (
						<Typography sx={styles.error} color="error">
							Sorry, no details were found for this project.
						</Typography>
					)}
					{!limitReached && (
						<>
							<Button
								variant="outlined"
								size="large"
								onClick={handleUploadStemOpen}
								/* @ts-ignore */
								sx={styles.addStemBtn}
								startIcon={<AddCircleOutline sx={{ fontSize: '32px' }} />}
							>
								Add Stem
							</Button>
							<StemUploadDialog
								open={uploadStemOpen}
								onClose={handleUploadStemClose}
								onSuccess={onStemUploadSuccess}
								/* @ts-ignore */
								projectDetails={details}
							/>
						</>
					)}
				</Container>
			</main>

			<AppFooter />
			{mintingOpen && (
				<Notification open={mintingOpen} msg={mintingMsg} type="info" onClose={onNotificationClose} duration={10000} />
			)}
			{successOpen && <Notification open={successOpen} msg={successMsg} type="success" onClose={onNotificationClose} />}
			{errorOpen && <Notification open={errorOpen} msg={errorMsg} type="error" onClose={onNotificationClose} />}
		</>
	)
}

ProjectPage.propTypes = propTypes

export const getServerSideProps: GetServerSideProps = async context => {
	// Get project details from ID
	const projectId = context.query.id
	const res = await get(`/projects/${projectId}`)
	const data: IProjectDoc | null = res.success ? res.data : null
	return {
		props: {
			data,
			projectId,
		},
	}
}

export default ProjectPage<|MERGE_RESOLUTION|>--- conflicted
+++ resolved
@@ -37,12 +37,8 @@
 import logoBinary from '../../lib/logoBinary'
 import type { INft } from '../../models/nft.model'
 import { IProjectDoc } from '../../models/project.model'
-<<<<<<< HEAD
-import type { ISampleDoc } from '../../models/sample.model'
-import EthereumIcon from '../../public/eth_icon.png'
-=======
+import type { IStemDoc } from '../../models/stem.model'
 import PolygonIcon from '../../public/polygon_logo_black.png'
->>>>>>> fd2488ff
 import formatAddress from '../../utils/formatAddress'
 import { get, post } from '../../utils/http'
 
@@ -354,30 +350,25 @@
 		})
 	}
 
-<<<<<<< HEAD
 	const handleDownloadAll = async () => {
 		try {
 			if (details) {
-				data?.samples.forEach(async (sample: ISampleDoc) => {
-					const res = await get(`/samples/download`, {
-						url: sample.audioUrl,
-						filename: `PolyEcho_Sample_${projectId}_${sample.filename}`,
+				data?.stems.forEach(async (stem: IStemDoc) => {
+					const res = await get(`/stems/download`, {
+						url: stem.audioUrl,
+						filename: `PolyEcho_Sample_${projectId}_${stem.filename}`,
 					})
 
-					if (!res.success) throw new Error(`Failed to download sample - ${res.error}`)
-					console.log('downloaded sample', { res })
+					if (!res.success) throw new Error(`Failed to download stem - ${res.error}`)
+					console.log('downloaded stem', { res })
 				})
+				// TODO: Notify success
 			}
 		} catch (e: any) {
 			console.error(e.message)
 			setErrorOpen(true)
-			setErrorMsg('Failed to download all samples')
+			setErrorMsg('Failed to download all stems')
 		}
-=======
-	// TODO: Fix downloading files
-	const handleDownloadAll = () => {
-		console.log('download all stems')
->>>>>>> fd2488ff
 	}
 
 	const handleUploadStemOpen = () => {
