import { Button, CircularProgress, Container, TextField, Typography } from '@mui/material'
import type { NextPage } from 'next'
import Head from 'next/head'
import { useRouter } from 'next/router'
import { useState } from 'react'
import Notification from '../../components/Notification'
import TagsInput from '../../components/TagsInput'
import { useWeb3 } from '../../components/Web3Provider'
import { newProjectStyles as styles } from '../../styles/Projects.styles'
import { post, update } from '../../utils/http'
import type { CreateProjectPayload } from '../api/projects'

const NewProjectPage: NextPage = () => {
	const [name, setName] = useState<string>('')
	const [description, setDescription] = useState<string>('')
	const [bpm, setBpm] = useState<number>(120)
	const [trackLimit, setTrackLimit] = useState<number>(10)
	const [tags, setTags] = useState<string[]>([])
	const [loading, setLoading] = useState<boolean>(false)
	const [successOpen, setSuccessOpen] = useState<boolean>(false)
	const [successMsg, setSuccessMsg] = useState<string>('')
	const [errorOpen, setErrorOpen] = useState<boolean>(false)
	const [errorMsg, setErrorMsg] = useState<string>('')
	const router = useRouter()
	const { contracts, currentUser } = useWeb3()

	// Form Field Handlers
	const handleSetBpm = (e: any) => {
		// Minimum is zero, prevent negatives
		let val = parseInt(e.target.value)
		if (val < 0) val = 0
		// Maximum is 1000
		if (val > 1000) val = 1000
		setBpm(val)
	}
	const handleSetTrackLimit = (e: any) => {
		// Minimum is zero, prevent negatives
		let val = parseInt(e.target.value)
		if (val < 0) val = 0
		// Maximum is 1000
		if (val > 1000) val = 1000
		setTrackLimit(val)
	}
	const handleAddTag = (tag: string) => setTags([...tags, tag])
	const handleRemoveTag = (tag: string) => setTags(tags.filter(t => t !== tag))

	const handleSubmit = async () => {
		try {
			if (!currentUser) {
				setErrorOpen(true)
				setErrorMsg('Please connect your Web3 wallet')
				return
			}

			if (!description || !name || !bpm || !trackLimit) {
				setErrorOpen(true)
				setErrorMsg('Please enter in the required fields')
				return
			}
			setLoading(true)

			/*
				Increment the global voting group counter, and use this as the ID for the new Semaphore group
				- Call PUT /api/voting-groups to increment the value
				- Get the returned data, inspect the new totalGroupCount value
				- Use this as the new groupId for the on-chain group
					- This will need to be done on the client-side, so we'll get this from the response
				- Use this as the groupId value for the new project record as well
				- TODO: revert this, or decrement if any of the following requests fail
			*/
			const votingGroupRes = await update('/voting-groups')
			if (!votingGroupRes.success) throw new Error('Failed to increment voting group count')
			const votingGroupId = votingGroupRes.data.totalGroupCount

			/*
				Create new Semaphore group for given project
				- Create new group with project creator as group admin
				- Do not add in the project creator as a voting member (yet)
				- Future users will register to vote, which will add them in as group members
			*/
			const contractRes = await contracts.stemQueue.createProjectGroup(
				votingGroupId,
				20,
				BigInt(0),
				currentUser.address,
				{
					from: currentUser.address,
					gasLimit: 1000000,
				},
			)
			if (!contractRes) throw new Error('Failed to create on-chain Semaphore group for given project')
			const receipt = await contractRes.wait()
<<<<<<< HEAD
			console.log({ receipt })
=======
			console.log('new semaphore group receipt', receipt)
>>>>>>> cbc9b475

			// POST new project record to backend
			const payload: CreateProjectPayload = {
				createdBy: currentUser.address, // Use address rather than MongoDB ID
				collaborators: [currentUser.address], // start as only collaborator
				name,
				description,
				bpm,
				trackLimit,
				tags,
				votingGroupId,
			}
			const projectRes = await post('/projects', payload)
			if (projectRes.success) {
				// Redirect to project page
				setSuccessMsg('Successfully created project, redirecting...')
				resetForm()
				router.push(`/projects/${projectRes.data._id}`)
			} else {
				setErrorOpen(true)
				setErrorMsg('An error occurred creating the project')
			}
			setLoading(false)
		} catch (e: any) {
			setLoading(false)
			console.error('Project creation failed', e.message)
		}
	}

	const resetForm = () => {
		setName('')
		setDescription('')
		setBpm(120)
		setTrackLimit(10)
		setTags([])
	}

	const onNotificationClose = () => {
		setSuccessOpen(false)
		setSuccessMsg('')
		setErrorOpen(false)
		setErrorMsg('')
	}

	return (
		<>
			<Head>
				<title>Arbor | Create A New Project</title>
			</Head>
			<Container maxWidth="md" className="content-container">
				<Typography variant="h4" component="h1" sx={styles.title}>
					Create A New Project
				</Typography>
				<Typography variant="h5" sx={styles.subtitle}>
					Start a new project of your own so you can start uploading music stems and creating music.
				</Typography>
				<Typography sx={styles.text}>
					You can decide to be specific on what your project&apos;s direction and constraints are, if any, or choose to
					be completely open without guardrails. It&apos;s all your choice.
				</Typography>
				<Typography sx={styles.text}>Just start by filling out the details below.</Typography>
				<TextField
					label="Project Name"
					variant="filled"
					margin="normal"
					value={name}
					onChange={e => setName(e.target.value)}
					placeholder="Give it a catchy name!"
					fullWidth
					required
				/>
				<TextField
					label="Project Description"
					variant="filled"
					margin="normal"
					value={description}
					onChange={e => setDescription(e.target.value)}
					placeholder="Describe what your vision for this project is so that collaborators have a guiding star."
					fullWidth
					required
				/>
				<TextField
					label="Project BPM"
					variant="filled"
					margin="normal"
					type="number"
					value={bpm}
					onChange={handleSetBpm}
					placeholder="What BPM is this project targetting?"
					fullWidth
					required
				/>
				<TextField
					label="Track Limit"
					variant="filled"
					margin="normal"
					type="number"
					value={trackLimit}
					onChange={handleSetTrackLimit}
					placeholder="Set a maximum limit of tracks that can be uploaded to this project."
					fullWidth
					required
				/>
				<TagsInput tags={tags} onAdd={tag => handleAddTag(tag)} onDelete={(tag: string) => handleRemoveTag(tag)} />
				<Button
					variant="contained"
					color="secondary"
					size="large"
					onClick={handleSubmit}
					fullWidth
					sx={styles.submitBtn}
					disabled={loading}
				>
					{loading ? <CircularProgress size={26} /> : 'Create Project'}
				</Button>
			</Container>
			{successOpen && <Notification open={successOpen} msg={successMsg} type="success" onClose={onNotificationClose} />}
			{errorOpen && <Notification open={errorOpen} msg={errorMsg} type="error" onClose={onNotificationClose} />}
		</>
	)
}

export default NewProjectPage<|MERGE_RESOLUTION|>--- conflicted
+++ resolved
@@ -90,11 +90,7 @@
 			)
 			if (!contractRes) throw new Error('Failed to create on-chain Semaphore group for given project')
 			const receipt = await contractRes.wait()
-<<<<<<< HEAD
-			console.log({ receipt })
-=======
 			console.log('new semaphore group receipt', receipt)
->>>>>>> cbc9b475
 
 			// POST new project record to backend
 			const payload: CreateProjectPayload = {
