import { Avatar, Box, Button, Chip, CircularProgress, Divider, Grid, Typography } from '@mui/material'
import { Person } from '@mui/icons-material'
import type { GetServerSideProps, NextPage } from 'next'
import Head from 'next/head'
import Link from 'next/link'
import { useRouter } from 'next/router'
import PropTypes from 'prop-types'
import { useState } from 'react'
import AudioVisual from '../../components/AudioVisual'
import CovalentInsights from '../../components/CovalentInsights'
import ImageOptimized from '../../components/ImageOptimized'
import ListNftDialog from '../../components/ListNftDialog'
import Notification from '../../components/Notification'
import StemCard from '../../components/StemCard'
import { useWeb3 } from '../../components/Web3Provider'
import PolygonIcon from '../../public/polygon_logo_black.png'
import formatAddress from '../../utils/formatAddress'
import formatDate from '../../utils/formatDate'
import { get, update } from '../../utils/http'
<<<<<<< HEAD

const styles = {
	title: {
		textTransform: 'uppercase',
		fontStyle: 'italic',
		fontWeight: 800,
		display: 'flex',
		alignItems: 'center',
	},
	buyableChip: {
		ml: 1,
		textTransform: 'uppercase',
		fontWeight: 800,
		fontSize: '1rem',
		backgroundColor: '#ff5200',
		color: '#fff',
	},
	metadata: {
		mt: 2,
	},
	metadataKey: {
		mr: 1,
		display: 'inline-block',
		color: '#a8a8a8',
	},
	buyNowListing: {
		mt: 3,
		display: 'flex',
		alignItems: 'center',
	},
	buyNowBtn: {
		fontWeight: 800,
		fontStyle: 'italic',
		fontSize: '1rem',
		letterSpacing: '.5px',
		color: '#111',
	},
	price: {
		display: 'flex',
		alignItems: 'center',
		pl: 3,
	},
	eth: {
		color: '#aaa',
		fontSize: '1rem',
	},
	btn: {
		mb: 2,
		display: 'block',
		textAlign: 'center',
	},
	avWrap: {
		display: 'flex',
		alignItems: 'flex-end',
		justifyContent: 'center',
		'@media (min-width: 900px)': {
			justifyContent: 'flex-end',
		},
	},
	divider: {
		my: 3,
		borderColor: '#ccc',
	},
	sectionMeta: {
		fontStyle: 'italic',
		fontWeight: 300,
		textTransform: 'uppercase',
		color: '#777',
		mb: 2,
	},
	sectionCount: {
		fontWeight: 300,
		color: '#777',
		ml: 1,
		fontSize: '1.5rem',
	},
	collaborator: {
		my: 3,
		display: 'flex',
		alignItems: 'center',
	},
	collaboratorAddress: {
		ml: 1,
		fontStyle: 'italic',
	},
	noItemsMsg: {
		textAlign: 'center',
		marginY: 4,
	},
	error: {
		textAlign: 'center',
		marginY: 4,
	},
}
=======
import { detailsStyles as styles } from '../../styles/NFTs.styles'
>>>>>>> 5cd640da

const propTypes = {
	covalentData: PropTypes.shape({
		txData: PropTypes.shape({}),
		metaData: PropTypes.shape({}),
	}).isRequired,
	data: PropTypes.shape({
		_id: PropTypes.string.isRequired,
		token: PropTypes.shape({
			id: PropTypes.number.isRequired,
			data: PropTypes.shape({
				transactionHash: PropTypes.string.isRequired,
			}),
		}).isRequired,
		createdAt: PropTypes.string.isRequired,
		createdBy: PropTypes.string.isRequired,
		owner: PropTypes.string.isRequired,
		isListed: PropTypes.bool.isRequired,
		listPrice: PropTypes.number.isRequired,
		metadataUrl: PropTypes.string.isRequired,
		audioUrl: PropTypes.string,
		audioHref: PropTypes.string.isRequired,
		name: PropTypes.string.isRequired,
		projectId: PropTypes.string.isRequired,
		collaborators: PropTypes.arrayOf(PropTypes.string.isRequired).isRequired,
		stems: PropTypes.arrayOf(
			PropTypes.shape({
				_id: PropTypes.string.isRequired,
				metadataUrl: PropTypes.string.isRequired,
				audioUrl: PropTypes.string.isRequired,
				audioHref: PropTypes.string.isRequired,
			}).isRequired,
		).isRequired,
	}),
}

type NftDetailsPageProps = PropTypes.InferProps<typeof propTypes>

const NftDetailsPage: NextPage<NftDetailsPageProps> = props => {
	const { covalentData, data } = props
	const [details, setDetails] = useState<any>(data)
	const [loading, setLoading] = useState<boolean>(false)
	const [successOpen, setSuccessOpen] = useState<boolean>(false)
	const [successMsg, setSuccessMsg] = useState<string>('')
	const [errorOpen, setErrorOpen] = useState<boolean>(false)
	const [errorMsg, setErrorMsg] = useState<string>('')
	const { connected, handleConnectWallet, currentUser, contract, web3 } = useWeb3()
	const router = useRouter()

	const handleBuyNft = async () => {
		setLoading(true)
		try {
			if (currentUser) {
				// Call smart contract to make transfer
				const amount = web3.utils.toWei(details.listPrice.toString(), 'ether')
				const scRes: any = await contract.methods
					.buy(details.token.id)
					.send({ from: currentUser.address, value: amount, gas: 650000 })
				if (!scRes) throw new Error('Failed to transfer the NFT on-chain')

				// Make PUT request to change ownership
				const res = await update(`/nfts/${details._id}`, {
					isListed: false,
					listPrice: 0,
					owner: currentUser.address,
					buyer: currentUser.address,
					seller: details.owner,
				})
				if (!res.success) throw new Error(`Failed to update the NFT ownership details - ${res.error}`)

				// Notify success
				if (!successOpen) setSuccessOpen(true)
				setLoading(false)
				setSuccessMsg('Success! You have bought this NFT, redirecting...')

				// Redirect to user's profile page
				router.push(`/users/${currentUser.address}`)
			}
		} catch (e: any) {
			// Log and notify error
			console.error(e.message)
			setErrorOpen(true)
			setErrorMsg('Uh oh, failed to buy the NFT')
			setLoading(false)
		}
	}

	const onNotificationClose = () => {
		setSuccessOpen(false)
		setSuccessMsg('')
		setErrorOpen(false)
		setErrorMsg('')
	}

	// Refetch user details after successfully listing a card
	const handleListSuccess = async () => {
		try {
			const res = await get(`/nfts/${details._id}`)
			const data: any | null = res.success ? res.data : null
			setDetails(data)
		} catch (e: any) {
			console.error(e.message)
		}
	}

	return (
		<>
			<Head>
				<title>Polyecho | NFT Details</title>
			</Head>
			{details ? (
				<>
					<Box sx={{ mb: 4 }}>
						<Typography variant="h4" component="h2" sx={styles.title}>
							NFT Details
							{details.isListed && (
								<Chip label="Listed For Sale!" size="medium" color="primary" sx={styles.buyableChip} />
							)}
						</Typography>
						{details.isListed && currentUser?.address !== details.owner && (
							<Box sx={styles.buyNowListing}>
								<Button
									size="large"
									onClick={connected ? handleBuyNft : handleConnectWallet}
									variant="contained"
									color="secondary"
									sx={styles.buyNowBtn}
									disabled={loading}
								>
									{loading ? <CircularProgress size={18} sx={{ my: 0.5 }} /> : 'Buy Now'}
								</Button>
								<Box sx={styles.price}>
									<ImageOptimized src={PolygonIcon} width={50} height={50} alt="Polygon" />
									<Typography variant="h4" component="div" sx={{ ml: 1 }}>
										{details.listPrice}{' '}
										<Typography sx={styles.eth} component="span">
											MATIC
										</Typography>
									</Typography>
								</Box>
							</Box>
						)}
						{currentUser?.address === details.owner &&
							(details.isListed ? (
								<Box sx={styles.buyNowListing}>
									<ListNftDialog unlist={true} nft={details} onListSuccess={handleListSuccess} />
									<Box sx={styles.price}>
										<ImageOptimized src={PolygonIcon} width={50} height={50} alt="Polygon" />
										<Typography variant="h4" component="div">
											{details.listPrice}{' '}
											<Typography sx={styles.eth} component="span">
												MATIC
											</Typography>
										</Typography>
									</Box>
								</Box>
							) : (
								<Box sx={{ my: 2 }}>
									<ListNftDialog nft={details} onListSuccess={handleListSuccess} />
								</Box>
							))}
					</Box>
					<Grid container spacing={4}>
						<Grid item xs={12} md={5}>
							<Typography sx={styles.metadata}>
								<Typography component="span" sx={styles.metadataKey}>
									Name:
								</Typography>
								<Link href={`/users/${details.createdBy}`}>{details.name}</Link>
							</Typography>
							<Typography sx={styles.metadata}>
								<Typography component="span" sx={styles.metadataKey}>
									Owner:
								</Typography>
								<Link href={`/users/${details.owner}`}>{formatAddress(details.owner)}</Link>
							</Typography>
							<Typography sx={styles.metadata}>
								<Typography component="span" sx={styles.metadataKey}>
									Minted By:
								</Typography>
								<Link href={`/users/${details.createdBy}`}>{formatAddress(details.createdBy)}</Link>
							</Typography>
							<Typography sx={styles.metadata}>
								<Typography component="span" sx={styles.metadataKey}>
									Minted On:
								</Typography>
								{formatDate(details.createdAt)}
							</Typography>
							<Typography sx={styles.metadata}>
								<Typography component="span" sx={styles.metadataKey}>
									ID:
								</Typography>
								<Link
									href={`https://mumbai.polygonscan.com/token/0xBd0136694e9382127602abFa5AA0679752eaD313?a=${details.token.id}`}
								>
									{details.token.id.toString()}
								</Link>
							</Typography>
							<Typography sx={styles.metadata}>
								<Typography component="span" sx={styles.metadataKey}>
									Collection:{' '}
								</Typography>
								<Link href="https://mumbai.polygonscan.com/token/0xbd0136694e9382127602abfa5aa0679752ead313">
									View On Explorer
								</Link>
							</Typography>
							<Typography sx={styles.metadata}>
								<Typography component="span" sx={styles.metadataKey}>
									Mint Tx Hash:{' '}
								</Typography>
								<Link href={`https://mumbai.polygonscan.com/tx/${details.token.data.transactionHash}`}>
									View On Explorer
								</Link>
							</Typography>
							<Typography sx={styles.metadata}>
								<Typography component="span" sx={styles.metadataKey}>
									Project ID:
								</Typography>
								<Link href={`/projects/${details.projectId}`}>{details.projectId}</Link>
							</Typography>
						</Grid>
						<Grid item xs={12} md={7}>
							<Box sx={styles.avWrap}>
								<AudioVisual
									audio={{
										url: details.audioUrl || `ipfs://${details.audioHref.replace('https://nftstorage.link/ipfs/', '')}`,
										href: details.audioHref,
									}}
									size={360}
								/>
							</Box>
						</Grid>
					</Grid>
					<Divider light sx={styles.divider} />
					<Typography variant="h4" gutterBottom>
						Collaborators
						<Typography component="span" sx={styles.sectionCount}>
							({details.collaborators.length})
						</Typography>
					</Typography>
					<Typography sx={styles.sectionMeta}>
						This NFT was created by {details.collaborators.length || 0} contributor
						{details.collaborators.length === 1 ? '' : 's'} and composed of {details.stems.length || 0} stem
						{details.stems.length === 1 ? '' : 's'}
					</Typography>
					{details.collaborators.length > 0 ? (
						details.collaborators.map((collaborator: string) => (
							<Box sx={styles.collaborator} key={collaborator}>
								<Avatar>
									<Person />
								</Avatar>
								<Typography sx={styles.collaboratorAddress}>
									<Link href={`/users/${collaborator}`}>{formatAddress(collaborator)}</Link>
								</Typography>
							</Box>
						))
					) : (
						<Typography sx={styles.noItemsMsg}>This NFT contains no collaborators</Typography>
					)}
					<Typography variant="h4" gutterBottom>
						Stems
						<Typography component="span" sx={styles.sectionCount}>
							({details.stems.length})
						</Typography>
					</Typography>
					<Typography sx={styles.sectionMeta}>This NFT contains the following stems</Typography>
					<Grid container spacing={4}>
						{details.stems.length > 0 ? (
							details.stems.map((stem: any) => (
								<Grid item xs={12} sm={6} md={4} key={stem._id}>
									<StemCard details={stem} />
								</Grid>
							))
						) : (
							<Grid item xs={12}>
								<Typography sx={styles.noItemsMsg}>This NFT contains no stems</Typography>
							</Grid>
						)}
					</Grid>
				</>
			) : (
				<Typography sx={styles.error} color="error">
					Sorry, no details were found for this NFT.
				</Typography>
			)}
			<Divider light sx={styles.divider} />
			{covalentData && (
				<Grid container spacing={3}>
					<Grid item xs={12} sm={6} md={7}>
						{/* @ts-ignore */}
						<CovalentInsights metaData={covalentData.metaData} />
					</Grid>
					<Grid item xs={12} sm={6} md={5}>
						{/* @ts-ignore */}
						<CovalentInsights txData={covalentData.txData} />
					</Grid>
				</Grid>
			)}
			{successOpen && <Notification open={successOpen} msg={successMsg} type="success" onClose={onNotificationClose} />}
			{errorOpen && <Notification open={errorOpen} msg={errorMsg} type="error" onClose={onNotificationClose} />}
		</>
	)
}

NftDetailsPage.propTypes = propTypes

export const getServerSideProps: GetServerSideProps = async context => {
	// Get NFT details based off ID
	let nftId = context.query.id
	if (typeof nftId === 'object') nftId = nftId[0].toLowerCase()
	else nftId = nftId?.toLowerCase()

	// Get NFT data from database
	const res = await get(`/nfts/${nftId}`)
	const data: any | null = res.success ? res.data : null

	// Get data via Covalent API per network for token collection address
	// TODO: Get current network id and do lookup in hashmap

	// Rinkeby
	// const contractAddress = '0xe9b33abb18c5ebe1edc1f15e68df651f1766e05e'
	// const chainId = 4

	// Kovan
	// const contractAddress = '0xaeca10e3d2db048db77d8c3f86a9b013b0741ba2'
	// const chainId = 42

	// Polygon Testnet - https://mumbai.polygonscan.com/address/0xBd0136694e9382127602abFa5AA0679752eaD313
	const contractAddress = '0xBd0136694e9382127602abFa5AA0679752eaD313'
	const chainId = 80001

	let txData = null
	let metaData = null
	if (data && data.token.id !== null) {
		// Txs
		const txUrl = `https://api.covalenthq.com/v1/${chainId}/tokens/${contractAddress}/nft_transactions/${data.token.id}/?quote-currency=USD&format=JSON&key=${process.env.COVALENT_API_KEY}`
		const txRes = await fetch(txUrl)
		const txJson = txRes.ok ? await txRes.json() : null
		txData = txJson.data

		// Metadata
		const metaUrl = `https://api.covalenthq.com/v1/${chainId}/tokens/${contractAddress}/nft_metadata/${data.token.id}/?quote-currency=USD&format=JSON&key=${process.env.COVALENT_API_KEY}`
		const metaRes = await fetch(metaUrl)
		const metaJson = metaRes.ok ? await metaRes.json() : null
		metaData = metaJson.data
	}

	return {
		props: {
			covalentData: {
				txData,
				metaData,
			},
			data,
		},
	}
}

NftDetailsPage.propTypes = propTypes

export default NftDetailsPage<|MERGE_RESOLUTION|>--- conflicted
+++ resolved
@@ -17,104 +17,7 @@
 import formatAddress from '../../utils/formatAddress'
 import formatDate from '../../utils/formatDate'
 import { get, update } from '../../utils/http'
-<<<<<<< HEAD
-
-const styles = {
-	title: {
-		textTransform: 'uppercase',
-		fontStyle: 'italic',
-		fontWeight: 800,
-		display: 'flex',
-		alignItems: 'center',
-	},
-	buyableChip: {
-		ml: 1,
-		textTransform: 'uppercase',
-		fontWeight: 800,
-		fontSize: '1rem',
-		backgroundColor: '#ff5200',
-		color: '#fff',
-	},
-	metadata: {
-		mt: 2,
-	},
-	metadataKey: {
-		mr: 1,
-		display: 'inline-block',
-		color: '#a8a8a8',
-	},
-	buyNowListing: {
-		mt: 3,
-		display: 'flex',
-		alignItems: 'center',
-	},
-	buyNowBtn: {
-		fontWeight: 800,
-		fontStyle: 'italic',
-		fontSize: '1rem',
-		letterSpacing: '.5px',
-		color: '#111',
-	},
-	price: {
-		display: 'flex',
-		alignItems: 'center',
-		pl: 3,
-	},
-	eth: {
-		color: '#aaa',
-		fontSize: '1rem',
-	},
-	btn: {
-		mb: 2,
-		display: 'block',
-		textAlign: 'center',
-	},
-	avWrap: {
-		display: 'flex',
-		alignItems: 'flex-end',
-		justifyContent: 'center',
-		'@media (min-width: 900px)': {
-			justifyContent: 'flex-end',
-		},
-	},
-	divider: {
-		my: 3,
-		borderColor: '#ccc',
-	},
-	sectionMeta: {
-		fontStyle: 'italic',
-		fontWeight: 300,
-		textTransform: 'uppercase',
-		color: '#777',
-		mb: 2,
-	},
-	sectionCount: {
-		fontWeight: 300,
-		color: '#777',
-		ml: 1,
-		fontSize: '1.5rem',
-	},
-	collaborator: {
-		my: 3,
-		display: 'flex',
-		alignItems: 'center',
-	},
-	collaboratorAddress: {
-		ml: 1,
-		fontStyle: 'italic',
-	},
-	noItemsMsg: {
-		textAlign: 'center',
-		marginY: 4,
-	},
-	error: {
-		textAlign: 'center',
-		marginY: 4,
-	},
-}
-=======
 import { detailsStyles as styles } from '../../styles/NFTs.styles'
->>>>>>> 5cd640da
 
 const propTypes = {
 	covalentData: PropTypes.shape({
