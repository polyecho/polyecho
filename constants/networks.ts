--- conflicted
+++ resolved
@@ -53,12 +53,7 @@
 // Preferred network
 // Dev: localhost
 // Prod: Polygon Testnet
-<<<<<<< HEAD
-const preferredNetwork = 'harmonyDev'
-// const preferredNetwork = process.env.NODE_ENV === 'development' ? 'localhost' : 'harmonyDev'
-=======
 const preferredNetwork = process.env.NODE_ENV === 'development' ? 'harmonyDev' : 'harmonyTest'
->>>>>>> 6c8d7c5b
 
 // Onboard takes hexadecimal values
 export const NETWORK_HEX = networks[preferredNetwork].networkHex
