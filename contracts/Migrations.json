--- conflicted
+++ resolved
@@ -2194,13 +2194,8 @@
       "transactionHash": "0xbc95257d8a1a4d0dd2401010c6919577c17776f44192e33c4259df782da54142"
     }
   },
-<<<<<<< HEAD
   "schemaVersion": "3.4.5",
   "updatedAt": "2022-02-20T10:21:51.380Z",
-=======
-  "schemaVersion": "3.4.3",
-  "updatedAt": "2022-02-20T09:00:14.082Z",
->>>>>>> bf8997da
   "networkType": "ethereum",
   "devdoc": {
     "kind": "dev",
