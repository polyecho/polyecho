# See https://help.github.com/articles/ignoring-files/ for more about ignoring files.

# temp directories
/public/tmp

# dependencies
/node_modules
/.pnp
.pnp.js

# testing
/coverage

# next.js
/.next/
/out/

# production
/build

# misc
.DS_Store
*.pem
*.icloud

# debug
npm-debug.log*
yarn-debug.log*
yarn-error.log*

# local env files
.env.local
.env.development.local
.env.test.local
.env.production.local

# vercel
.vercel

# typescript
*.tsbuildinfo

<<<<<<< HEAD
# Sentry
.sentryclirc
=======
.sentryclirc

# local scripts
scripts/*.sh
>>>>>>> 22c7c6f7
<|MERGE_RESOLUTION|>--- conflicted
+++ resolved
@@ -40,12 +40,8 @@
 # typescript
 *.tsbuildinfo
 
-<<<<<<< HEAD
 # Sentry
-.sentryclirc
-=======
 .sentryclirc
 
 # local scripts
-scripts/*.sh
->>>>>>> 22c7c6f7
+scripts/*.sh