const styles = {
	error: {
		textAlign: 'center',
		marginY: 4,
	},
	editProfileWrap: {
		my: 2,
	},
	avatarWrap: {
		position: 'relative',
		display: 'inline-flex',
		justifyContent: 'flex-start',
		'@media (min-width: 900px)': {
			display: 'flex',
			justifyContent: 'flex-end',
		},
	},
	avatarImg: {
		border: '3px solid #a0b3a0',
		borderRadius: '50%',
		height: 200,
		width: 200,
		m: 0,
		overflow: 'hidden',
	},
	updateAvatar: {
<<<<<<< HEAD
		fontWeight: 300,
		position: 'absolute',
		top: '52%',
		right: '5%',
		opacity: '0.7',
		ml: 1,
		display: 'none',
		fontSize: '1rem',
=======
		position: 'absolute',
		bottom: '12px',
		right: '12px',
		backgroundColor: '#eee',
		'&:hover': {
			backgroundColor: '#ccc',
		},
>>>>>>> 6c8d7c5b
	},
	metadataWrap: {
		mb: 3,
	},
	metadata: {
		display: 'inline-block',
		mr: 5,
	},
	metadataKey: {
		mr: 1,
		display: 'inline-block',
		color: '#a8a8a8',
	},
	divider: {
		my: 3,
		borderColor: '#ccc',
	},
	sectionMeta: {
		fontStyle: 'italic',
		fontWeight: 300,
		textTransform: 'uppercase',
		color: '#777',
		mb: 2,
	},
	sectionCount: {
		fontWeight: 300,
		color: '#777',
		ml: 1,
		fontSize: '1.5rem',
	},
	nftActionBtn: {
		m: 1,
	},
	noItemsMsg: {
		textAlign: 'center',
		marginY: 4,
	},
}

export default styles<|MERGE_RESOLUTION|>--- conflicted
+++ resolved
@@ -24,16 +24,6 @@
 		overflow: 'hidden',
 	},
 	updateAvatar: {
-<<<<<<< HEAD
-		fontWeight: 300,
-		position: 'absolute',
-		top: '52%',
-		right: '5%',
-		opacity: '0.7',
-		ml: 1,
-		display: 'none',
-		fontSize: '1rem',
-=======
 		position: 'absolute',
 		bottom: '12px',
 		right: '12px',
@@ -41,7 +31,6 @@
 		'&:hover': {
 			backgroundColor: '#ccc',
 		},
->>>>>>> 6c8d7c5b
 	},
 	metadataWrap: {
 		mb: 3,
