import QueueMusicIcon from '@mui/icons-material/QueueMusic'
import { Box, Button, Card, CardActions, CardContent, Chip, IconButton, Typography } from '@mui/material'
import Link from 'next/link'
import PolygonIcon from '../public/polygon_logo_black.png'
import formatAddress from '../utils/formatAddress'
import formatDate from '../utils/formatDate'
import ImageOptimized from './ImageOptimized'
<<<<<<< HEAD
import AudioVisual from './AudioVisual'

const styles = {
	buyableChip: {
		textTransform: 'uppercase',
		fontWeight: 800,
		fontSize: '1rem',
		position: 'absolute',
		top: '1.5rem',
		right: '-1rem',
		backgroundColor: '#ff5200',
		py: 2.5,
		color: '#fff',
		zIndex: 1,
	},
	card: {
		minWidth: '200px',
		position: 'relative',
		overflow: 'visible',
		maxWidth: '300px',
		margin: 'auto',
	},
	avWrap: {
		display: 'flex',
		alignItems: 'center',
		justifyContent: 'center',
		mb: 1,
	},
	projectIconLink: {
		ml: 1,
	},
	createdAt: {
		fontWeight: 300,
		fontStyle: 'italic',
		my: 1,
	},
	detailItem: {
		textTransform: 'uppercase',
		color: '#a8a8a8',
		fontWeight: 600,
		mb: 1,
	},
	actions: {
		alignItems: 'flex-end',
		justifyContent: 'space-between',
	},
	buyNowBtn: {
		ml: 1,
	},
	buyNowPrice: {
		mt: 3,
		display: 'flex',
		alignItems: 'center',
	},
	price: {
		display: 'flex',
		alignItems: 'center',
	},
	eth: {
		color: '#aaa',
		fontSize: '1rem',
	},
}
=======
import styles from './NFTCard.styles'
>>>>>>> 5cd640da

type NFTCardProps = {
	details: any // cid and token
}

const NFTCard = (props: NFTCardProps): JSX.Element => {
	const { details } = props

	return (
		<>
			<Card sx={styles.card} elevation={2}>
				{details.isListed && <Chip label="Listed For Sale" size="medium" sx={styles.buyableChip} />}
				<CardContent>
					<Box className="nft-card-media" sx={styles.avWrap}>
						{/* <ImageOptimized
							src="/polyecho_logo_square.png"
							alt="Polyecho Token Image"
							width={400}
							height={400}
							title="Polyecho Token Image"
						/> */}
						<AudioVisual
							audio={{
								url: details.audioUrl,
								href: details.audioHref,
							}}
							size={230}
						/>
					</Box>
					<Typography variant="h5" gutterBottom>
						{details.name ?? 'Project Name'}
						<IconButton sx={styles.projectIconLink} color="secondary">
							<Link href={`/projects/${details.projectId}`} passHref>
								<QueueMusicIcon />
							</Link>
						</IconButton>
					</Typography>
					<Typography sx={styles.createdAt}>Created {formatDate(details.createdAt)}</Typography>
					<Typography variant="body2" sx={styles.detailItem}>
						Owner: {formatAddress(details.owner)}
					</Typography>
					<Typography variant="body2" sx={styles.detailItem}>
						Collaborators: {details.collaborators.length}
					</Typography>
				</CardContent>
				<CardActions sx={styles.actions}>
					{details.isListed ? (
						<Box sx={styles.buyNowPrice}>
							<Box sx={styles.price}>
								<ImageOptimized src={PolygonIcon} width={28} height={28} alt="Polygon" />
								<Typography variant="h5" component="div" sx={{ ml: 0.75 }}>
									{details.listPrice}{' '}
									<Typography sx={styles.eth} component="span">
										MATIC
									</Typography>
								</Typography>
							</Box>
						</Box>
					) : (
						<Box /> // To force justify-between
					)}
					<Link href={`/nfts/${details._id}`} passHref>
						<Button color="primary">View Details</Button>
					</Link>
				</CardActions>
			</Card>
		</>
	)
}

export default NFTCard<|MERGE_RESOLUTION|>--- conflicted
+++ resolved
@@ -5,73 +5,8 @@
 import formatAddress from '../utils/formatAddress'
 import formatDate from '../utils/formatDate'
 import ImageOptimized from './ImageOptimized'
-<<<<<<< HEAD
 import AudioVisual from './AudioVisual'
-
-const styles = {
-	buyableChip: {
-		textTransform: 'uppercase',
-		fontWeight: 800,
-		fontSize: '1rem',
-		position: 'absolute',
-		top: '1.5rem',
-		right: '-1rem',
-		backgroundColor: '#ff5200',
-		py: 2.5,
-		color: '#fff',
-		zIndex: 1,
-	},
-	card: {
-		minWidth: '200px',
-		position: 'relative',
-		overflow: 'visible',
-		maxWidth: '300px',
-		margin: 'auto',
-	},
-	avWrap: {
-		display: 'flex',
-		alignItems: 'center',
-		justifyContent: 'center',
-		mb: 1,
-	},
-	projectIconLink: {
-		ml: 1,
-	},
-	createdAt: {
-		fontWeight: 300,
-		fontStyle: 'italic',
-		my: 1,
-	},
-	detailItem: {
-		textTransform: 'uppercase',
-		color: '#a8a8a8',
-		fontWeight: 600,
-		mb: 1,
-	},
-	actions: {
-		alignItems: 'flex-end',
-		justifyContent: 'space-between',
-	},
-	buyNowBtn: {
-		ml: 1,
-	},
-	buyNowPrice: {
-		mt: 3,
-		display: 'flex',
-		alignItems: 'center',
-	},
-	price: {
-		display: 'flex',
-		alignItems: 'center',
-	},
-	eth: {
-		color: '#aaa',
-		fontSize: '1rem',
-	},
-}
-=======
 import styles from './NFTCard.styles'
->>>>>>> 5cd640da
 
 type NFTCardProps = {
 	details: any // cid and token
