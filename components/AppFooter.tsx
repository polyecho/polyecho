import { Box, Typography } from '@mui/material'
import { useRouter } from 'next/router'
import { useEffect, useState } from 'react'

const styles = {
	footer: {
		backgroundColor: '#111',
		color: '#eee',
		display: 'flex',
		flex: 1,
		padding: '2rem 0',
		flexDirection: 'column',
		justifyContent: 'center',
		alignItems: 'center',
		'&.stuck': {
			position: 'fixed',
			bottom: 0,
			width: '100%',
		},
	},
	copy: {
		textAlign: 'center',
	},
}

const AppFooter = (): JSX.Element => {
	const [stuck, setStuck] = useState(false)
	const router = useRouter()

	// If page content is less than viewport height, stick to bottom
	const handleCheckSticky = () => {
		const footer: HTMLElement | null = document.querySelector('footer')
		if (footer) {
			const shouldStick: boolean = window.innerHeight - (footer.offsetTop + footer.offsetHeight) > 0
			setStuck(shouldStick)
		}
	}

	useEffect(() => {
		handleCheckSticky()
		window.addEventListener('resize', handleCheckSticky)
		return () => {
			window.removeEventListener('resize', handleCheckSticky)
		}
	}, [])

	useEffect(() => {
		handleCheckSticky()
	}, [router.asPath])

	return (
<<<<<<< HEAD
		// @ts-ignore
=======
		/* @ts-ignore */
>>>>>>> 52481455
		<Box sx={styles.footer} component="footer" className={stuck ? 'stuck' : ''}>
			<Typography sx={styles.copy} variant="body2">
				&copy; 2022 POLYECHO | All Rights Reserved
			</Typography>
		</Box>
	)
}

export default AppFooter<|MERGE_RESOLUTION|>--- conflicted
+++ resolved
@@ -49,11 +49,7 @@
 	}, [router.asPath])
 
 	return (
-<<<<<<< HEAD
-		// @ts-ignore
-=======
 		/* @ts-ignore */
->>>>>>> 52481455
 		<Box sx={styles.footer} component="footer" className={stuck ? 'stuck' : ''}>
 			<Typography sx={styles.copy} variant="body2">
 				&copy; 2022 POLYECHO | All Rights Reserved
