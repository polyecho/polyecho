<<<<<<< HEAD
import { Box, Grid, Typography } from '@mui/material'
=======
import { Box, Container, Grid, Typography } from '@mui/material'
>>>>>>> 8fd811d8

import ProjectCard from './ProjectCard'
import styles from './RecentProjectActivity.styles'

type RecentProjectActivityProps = {
	projects: any[]
}

const RecentProjectActivity = ({ projects }: RecentProjectActivityProps): JSX.Element => {
	return (
		<Box sx={styles.recentActivity} component="section">
			<Container maxWidth="xl">
				<Typography variant="h2" sx={styles.header}>
					Recent Activity
				</Typography>
				<Typography sx={styles.subheader}>Check out a few of the most recently updated projects on Arbor.</Typography>
				<Grid container spacing={3}>
					{projects.map(project => (
						<Grid item xs={12} sm={4} key={project._id}>
							<ProjectCard details={project} />
						</Grid>
					))}
				</Grid>
			</Container>
		</Box>
	)
}

export default RecentProjectActivity<|MERGE_RESOLUTION|>--- conflicted
+++ resolved
@@ -1,8 +1,4 @@
-<<<<<<< HEAD
-import { Box, Grid, Typography } from '@mui/material'
-=======
 import { Box, Container, Grid, Typography } from '@mui/material'
->>>>>>> 8fd811d8
 
 import ProjectCard from './ProjectCard'
 import styles from './RecentProjectActivity.styles'
