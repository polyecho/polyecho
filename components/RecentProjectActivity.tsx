--- conflicted
+++ resolved
@@ -1,8 +1,4 @@
 import { Box, Container, Grid, Typography } from '@mui/material'
-<<<<<<< HEAD
-import React from 'react'
-=======
->>>>>>> 04db5e5e
 
 import ProjectCard from './ProjectCard'
 import styles from './RecentProjectActivity.styles'
