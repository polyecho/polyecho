import type { NFTStorage } from 'nft.storage'
import type { OnboardAPI, WalletState } from '@web3-onboard/core'
import type { ReactNode } from 'react'
import { createContext, useContext, useState } from 'react'
import NFTContract from '../contracts/PolyEchoNFT.json'
import { IUser } from '../models/user.model'
import getWeb3 from '../utils/getWeb3'
import { get, post } from '../utils/http'
import NFTStorageClient from '../utils/NFTStorageClient'
import web3Onboard from '../utils/web3Onboard'

// Context types
type Web3ContextProps = {
	web3: any // web3.js instance for easy use
	NFTStore: any
	onboard: any // Blocknative Onboard instance for easy use
	contract: any // The smart contract deployed on the given selected network ID
	connected: boolean
	handleConnectWallet: any
	handleDisconnectWallet: any
	currentUser: IUser | null
}

type Web3ProviderProps = {
	children: ReactNode
}

<<<<<<< HEAD
// Supported network: Kardiachain Testnet
// Onboard takes hexadecimal values
const PREFERRED_CHAIN_ID = '0xF2'
=======
// Supported network: Polygon Testnet
// Onboard takes hexadecimal values
const PREFERRED_NETWORK_ID = '0x13881'
>>>>>>> 2a1a8528

// Create context
// @ts-ignore
const Web3Context = createContext<Web3ContextProps>({})

// Context provider
export const Web3Provider = ({ children }: Web3ProviderProps): JSX.Element => {
	const [web3, setWeb3] = useState(null)
	const [contract, setContract] = useState(null)
	const [NFTStore, setNFTStore] = useState<NFTStorage | null>(null)
	const [onboard, setOnboard] = useState<OnboardAPI | null>(null)
	const [connected, setConnected] = useState<boolean>(false)
	const [currentUser, setCurrentUser] = useState<IUser | null>(null)

	const loadWeb3 = async (): Promise<any> => {
		try {
			// Auto-select wallet by checking local storage
			// See https://docs.blocknative.com/onboard/core#auto-selecting-a-wallet
			// @ts-ignore
			const previouslyConnectedWallets = JSON.parse(window.localStorage.getItem('connectedWallets'))
			let walletState: WalletState[]
			if (previouslyConnectedWallets && previouslyConnectedWallets.length > 0) {
				// Auto connect "silently" and disable all onboard modals to avoid them flashing on page load
				walletState = await web3Onboard.connectWallet({
					autoSelect: { label: previouslyConnectedWallets[0], disableModals: true },
				})
			} else {
				// Otherwise, connect a new wallet
				walletState = await web3Onboard.connectWallet()
			}

			// If wallet was selected and connected to the app via the wallet UI, then do several more things...
			if (web3Onboard.state.get().wallets[0]) {
				// If wallet was selected successfully, but not on a supported chain, prompt to switch to a supported one
				let switchedToSupportedChain: boolean
<<<<<<< HEAD
				switchedToSupportedChain = await web3Onboard.setChain({ chainId: PREFERRED_CHAIN_ID })
=======
				switchedToSupportedChain = await web3Onboard.setChain({ chainId: PREFERRED_NETWORK_ID })
>>>>>>> 2a1a8528
				if (!switchedToSupportedChain) {
					// If rejecting, disconnect and exit
					handleDisconnectWallet()
					return { connectedAccount: null }
				}

				// Set onboard instance state
				setOnboard(web3Onboard)

				// Set Web3 instance based off browser support
				const web3Instance = await getWeb3()
				if (!web3Instance) throw new Error('Must be in a Web3 supported browser')
				setWeb3(web3Instance)

				// Set PolyEchoNFT smart contract based off network ABI
				const networkId = await web3Instance.eth.net.getId()
				const deployedNetwork = NFTContract.networks[networkId]
				const nftContract = new web3Instance.eth.Contract(NFTContract.abi, deployedNetwork && deployedNetwork.address)
				setContract(nftContract)

				// Connect to NFT.storage
				await connectNFTStorage()

				// Listen for account changes from browser wallet UI
				web3Instance.currentProvider.on('accountsChanged', async (newAccounts: string[]) => {
					const newAccount = newAccounts[0]
					// Since this listener could be called after connecting then disconnecting and then switching accounts, unconnected to the app, check again that we're connected to the right network before attempting to find or create the new user
<<<<<<< HEAD
					if (web3Onboard.state.get().wallets[0]?.chains[0].id === PREFERRED_CHAIN_ID) {
=======
					if (web3Onboard.state.get().wallets[0]?.chains[0].id === PREFERRED_NETWORK_ID) {
>>>>>>> 2a1a8528
						console.info(`Switching wallet accounts to ${newAccount}`)
						await findOrCreateUser(newAccount)
					}
				})

				// Listen for chain changes from browser wallet UI
				web3Instance.currentProvider.on('chainChanged', async (chainId: string) => {
					// Check if the new chain is supported
					if (
						!web3Onboard.state
							.get()
							.chains.map(chain => chain.id)
							.includes(web3Instance.utils.toHex(chainId))
					) {
						// Since this listener could be called after connecting then disconnecting and then switching accounts, unconnected to the app, check again that a wallet is connected, and then prompt to switch to a supported network (prevent them from switching to some degree)
						if (web3Onboard.state.get().wallets[0]) {
							console.warn(
								`Switching wallet networks: Network ID ${chainId} is not supported. Please switch back to the Polygon Testnet in your wallet for full support.`,
							)
<<<<<<< HEAD
							switchedToSupportedChain = await web3Onboard.setChain({ chainId: PREFERRED_CHAIN_ID })
=======
							switchedToSupportedChain = await web3Onboard.setChain({ chainId: PREFERRED_NETWORK_ID })
>>>>>>> 2a1a8528
							// If rejecting, disconnect and exit
							if (!switchedToSupportedChain) {
								handleDisconnectWallet()
								return { connectedAccount: null }
							}
						}
					} else {
						console.info(`Switching wallet networks: Network ID ${chainId} is supported`)
						// TODO: Set the new contract instance to interact with after switching to a supported network
						// const deployedNetwork = NFTContract.networks[networkId]
						// const nftContract = new web3Instance.eth.Contract(NFTContract.abi, deployedNetwork && deployedNetwork.address)
						// setContract(nftContract)
					}
				})

				// Set connected state after all the above has succeeded
				setConnected(true)
			} else {
				return { connectedAccount: null }
			}

			// We have a connected account on a supported chain and have switched to that network...
			// Set the currently connected account to the most recently connected one that was chosen if so
			return { connectedAccount: walletState[0].accounts[0].address }
		} catch (e: any) {
			// Catch any errors for any of the above operations.
			console.error(e.message)
			// Disconnect and clean up for fail safe
			handleDisconnectWallet()
			return { connectedAccount: null }
		}
	}

	/**
	 * Connect to the NFT.storage Node (or local IPFS client)
	 */
	const connectNFTStorage = async () => {
		try {
			const node = NFTStorageClient
			if (node) {
				setNFTStore(node)
				console.info('Connected to NFT.storage')
			}
		} catch (err) {
			console.error('Failed to connect to NFT.storage', err)
		}
	}

	/**
	 * Allow for components to update connected status and sign in with Onboard.js
	 */
	const handleConnectWallet = async () => {
		try {
			const { connectedAccount } = await loadWeb3()
			if (connectedAccount) await findOrCreateUser(connectedAccount)
		} catch (e: any) {
			console.error(e.message)
		}
	}

	/**
	 * This is responsible for finding or creating a user based off of a given wallet address.
	 * This is called when connecting a wallet or switching wallet accounts.
	 * This will set our current user state based on the record data
	 */
	const findOrCreateUser = async (account: string) => {
		try {
			// If there is not a user found for this connected account, create a new user record
			const findRes = await get(`/users/${account.toLowerCase()}`)
			if (findRes.data) {
				setCurrentUser(findRes.data)
			} else {
				const createRes = await post('/users', {
					address: account.toLowerCase(),
				})
				setCurrentUser(createRes.data)
			}
		} catch (e: any) {
			console.error(e.message)
		}
	}

	/**
	 * Allow for components to update connected status and sign out with Onboard.js
	 */
	const handleDisconnectWallet = async () => {
		try {
			// Disconnect the first wallet in the wallets array
			if (!onboard) return
			const primaryWallet = onboard.state.get().wallets[0]
			await onboard.disconnectWallet({ label: primaryWallet.label })
			// Set provider local state
			setConnected(false)
			setCurrentUser(null)
			console.info('Successfully disconnected wallet')
		} catch (e: any) {
			console.error(e.message)
		}
	}

	return (
		<Web3Context.Provider
			value={{
				web3,
				contract,
				NFTStore,
				onboard,
				connected,
				handleConnectWallet,
				handleDisconnectWallet,
				currentUser,
			}}
		>
			{children}
		</Web3Context.Provider>
	)
}

// Context hook
export const useWeb3 = () => {
	const context: Partial<Web3ContextProps> = useContext(Web3Context)

	if (context === undefined) {
		throw new Error('useWeb3 must be used within an Web3Provider component.')
	}
	return context
}

export default Web3Context<|MERGE_RESOLUTION|>--- conflicted
+++ resolved
@@ -25,15 +25,9 @@
 	children: ReactNode
 }
 
-<<<<<<< HEAD
 // Supported network: Kardiachain Testnet
 // Onboard takes hexadecimal values
-const PREFERRED_CHAIN_ID = '0xF2'
-=======
-// Supported network: Polygon Testnet
-// Onboard takes hexadecimal values
-const PREFERRED_NETWORK_ID = '0x13881'
->>>>>>> 2a1a8528
+const PREFERRED_NETWORK_ID = '0xF2'
 
 // Create context
 // @ts-ignore
@@ -69,11 +63,7 @@
 			if (web3Onboard.state.get().wallets[0]) {
 				// If wallet was selected successfully, but not on a supported chain, prompt to switch to a supported one
 				let switchedToSupportedChain: boolean
-<<<<<<< HEAD
-				switchedToSupportedChain = await web3Onboard.setChain({ chainId: PREFERRED_CHAIN_ID })
-=======
 				switchedToSupportedChain = await web3Onboard.setChain({ chainId: PREFERRED_NETWORK_ID })
->>>>>>> 2a1a8528
 				if (!switchedToSupportedChain) {
 					// If rejecting, disconnect and exit
 					handleDisconnectWallet()
@@ -101,11 +91,7 @@
 				web3Instance.currentProvider.on('accountsChanged', async (newAccounts: string[]) => {
 					const newAccount = newAccounts[0]
 					// Since this listener could be called after connecting then disconnecting and then switching accounts, unconnected to the app, check again that we're connected to the right network before attempting to find or create the new user
-<<<<<<< HEAD
-					if (web3Onboard.state.get().wallets[0]?.chains[0].id === PREFERRED_CHAIN_ID) {
-=======
 					if (web3Onboard.state.get().wallets[0]?.chains[0].id === PREFERRED_NETWORK_ID) {
->>>>>>> 2a1a8528
 						console.info(`Switching wallet accounts to ${newAccount}`)
 						await findOrCreateUser(newAccount)
 					}
@@ -125,11 +111,7 @@
 							console.warn(
 								`Switching wallet networks: Network ID ${chainId} is not supported. Please switch back to the Polygon Testnet in your wallet for full support.`,
 							)
-<<<<<<< HEAD
-							switchedToSupportedChain = await web3Onboard.setChain({ chainId: PREFERRED_CHAIN_ID })
-=======
 							switchedToSupportedChain = await web3Onboard.setChain({ chainId: PREFERRED_NETWORK_ID })
->>>>>>> 2a1a8528
 							// If rejecting, disconnect and exit
 							if (!switchedToSupportedChain) {
 								handleDisconnectWallet()
