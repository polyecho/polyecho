import { AddCircleOutline, Check, HowToReg } from '@mui/icons-material'
import { Box, Button, CircularProgress, Typography } from '@mui/material'
<<<<<<< HEAD
import { providers, utils } from 'ethers'
=======
import { Strategy, ZkIdentity } from '@zk-kit/identity'
import { utils } from 'ethers'
>>>>>>> cbc9b475
import dynamic from 'next/dynamic'
import { useState } from 'react'
import type { IProjectDoc } from '../../models/project.model'
import { IStemDoc } from '../../models/stem.model'
import { IUserIdentity } from '../../models/user.model'
import { update } from '../../utils/http'
import signMessage from '../../utils/signMessage'
import StemUploadDialog from '../StemUploadDialog'
import { useWeb3 } from '../Web3Provider'
import styles from './StemQueue.styles'

const StemPlayer = dynamic(() => import('../StemPlayer'), { ssr: false })
const generateMerkleProof = require('@zk-kit/protocols').generateMerkleProof
const Semaphore = require('@zk-kit/protocols').Semaphore
<<<<<<< HEAD
const Identity = require('@semaphore-protocol/identity').Identity
const verifyProof = require('@semaphore-protocol/proof').verifyProof
const verificationKey = require('../../public/zkproof/semaphore.json')
=======
const IDENTITY_MSG =
	"Sign this message to register for this Arbor project's anonymous voting group. You are signing to create your anonymous identity with Semaphore."
>>>>>>> cbc9b475

type StemQueueProps = {
	details: IProjectDoc
	userIsCollaborator: boolean
	userIsRegisteredVoter: boolean
	uploadStemOpen: boolean
	handleUploadStemOpen: () => void
	handleUploadStemClose: () => void
	onStemUploadSuccess: (project: IProjectDoc) => void
	onRegisterSuccess: (project: IProjectDoc) => void
	onVoteSuccess: (project: IProjectDoc, stemName: string) => void
	onApprovedSuccess: (project: IProjectDoc, stemName: string) => void
	onFailure: (msg: string) => void
}

const StemQueue = (props: StemQueueProps): JSX.Element => {
	const {
		details,
		userIsCollaborator,
		userIsRegisteredVoter,
		handleUploadStemOpen,
		handleUploadStemClose,
		uploadStemOpen,
		onStemUploadSuccess,
		onRegisterSuccess,
		onVoteSuccess,
		onApprovedSuccess,
		onFailure,
	} = props
	const [registerLoading, setRegisterLoading] = useState<boolean>(false)
	const [voteLoading, setVoteLoading] = useState<boolean>(false)
	const [approveLoading, setApproveLoading] = useState<boolean>(false)
	const [stems, setStems] = useState<Map<number, any>>(new Map())
	const { contracts, currentUser, updateCurrentUser } = useWeb3()

	/*
		Stem Player callbacks
	*/
	const onWavesInit = (idx: number, ws: any) => {
		const tmp = new Map(details.queue.entries())
		tmp.set(idx, ws)
		setStems(tmp)
	}

	// Play the wavesurfer file
	const handlePlay = (id: number) => {
		const stem = stems.get(id)
		if (stem) stem.play()
	}

	// Stop playing the track
	const handleStop = (id: number) => {
		const stem = stems.get(id)
		if (stem) stem.stop()
	}

	/*
		Stem Voting
	*/
	const handleRegister = async () => {
		try {
			// Preliminary requirement to be connected
			if (!currentUser) return
			setRegisterLoading(true)

			/*
				Create a user identity based off signing a message with the current signer
			*/
<<<<<<< HEAD
			const ethereumProvider = (await detectEthereumProvider()) as any
			const provider = new providers.Web3Provider(ethereumProvider)
			const signer = provider.getSigner()
			const message = await signer.signMessage(
				"Sign this message to register for this Polyecho project's anonymous voting group. You are signing to create your anonymous identity with Semaphore.",
			)
			// const identity: ZkIdentity = new ZkIdentity(Strategy.MESSAGE, message)
			const identity = new Identity(message)
			const commitment: bigint = await identity.generateCommitment()
			const trapdoor: bigint = identity.getTrapdoor()
			const nullifier: bigint = identity.getNullifier()
			const voterIdentity: IUserIdentity = {
				commitment,
				nullifier,
				trapdoor,
				votingGroupId: details.votingGroupId,
			}
			console.log({ voterIdentity })
=======
			const message = await signMessage(IDENTITY_MSG)
			const identity = new ZkIdentity(Strategy.MESSAGE, message)
			const commitment: string = await identity.genIdentityCommitment().toString()
>>>>>>> cbc9b475

			/*
				Add the user's identity commitment to the on-chain group
			*/
			const contractRes = await contracts.stemQueue.addMemberToProjectGroup(details.votingGroupId, commitment, {
				from: currentUser.address,
				gasLimit: 1000000,
			})
<<<<<<< HEAD
			if (!contractRes) {
				console.error("Failed to register the user for the project's voting group")
			}
			const receipt = await contractRes.wait()
			console.log({ receipt })
=======
			if (!contractRes) console.error("Failed to register the user for the project's voting group")

			// Get the receipt
			const receipt = await contractRes.wait()
			console.log('register voter receipt', receipt)
>>>>>>> cbc9b475

			/*
				Update the user record
				- A couple preventative measures are in place...
				- Add in the new identity for the user if there isn't one already for the given project
				- Add in the group ID for user's registered groups if it doesn't exist already
				- NOTE: This will help to show the appropriate UI elements/state
			*/
			const userRes = await update(`/users/${currentUser.address}`, {
				...currentUser,
				// TODO: Use MongoDB $addToSet on the backend, maybe?
				voterIdentities: currentUser.voterIdentities.find(i => i.votingGroupId === details.votingGroupId)
					? currentUser.voterIdentities
					: [...currentUser.voterIdentities, voterIdentity],
				registeredGroupIds: currentUser.registeredGroupIds.includes(details.votingGroupId)
					? currentUser.registeredGroupIds
					: [...currentUser.registeredGroupIds, details.votingGroupId],
			})
			if (!userRes.success) console.error('Failed to add the identity or group ID to the user record')
			// Update current user details
			updateCurrentUser(userRes.data)

			/*
				Add the user identity to the list of project's registered identities
				- This is so we can generate an off-chain group to submit an off-chain proof of
				- NOTE: There's not an easy way to translate the on-chain groups[groupId] as an off-chain Group object
			*/
			const projectRes = await update(`/projects/${details._id}`, {
				...details,
				voterIdentities: [...details.voterIdentities, voterIdentity],
			})
			if (!projectRes.success) {
				console.error('Failed to add the identity to the project record')
			}

			// Invoke the callback
			onRegisterSuccess(projectRes.data)
		} catch (e: any) {
			onFailure('Uh oh! Failed register for the voting group')
			console.error(e.message)
		}
		setRegisterLoading(false)
	}

	const handleVote = async (stem: IStemDoc) => {
		try {
			// Preliminary requirement to be connected
			if (!currentUser) return
			setVoteLoading(true)

			// Signal will be the MongoDB ObjectId for the stem record being voted on
			const stemId: string = stem._id.toString()
			/*
				Generate an off-chain proof to submit to the backend contracts for signalling and verification
					1. Re-instantiate a new ZKIdentity using the user's identity commitment from the previously signed message via EOA wallet
					2. Get all identity commitments of the semaphore group so that we can calculate the Merkle root
					3. Generate the Merkle proof given the above two pieces of data
					4. Create the full proof
					5. Call the smart contract to verify the proof that this user is part of the group
			*/

<<<<<<< HEAD
			// Get the voter's identity stored in DB
			const voterIdentity = currentUser.voterIdentities.find(i => i.votingGroupId === details.votingGroupId)
			if (!voterIdentity) return
=======
			// Re-create the identity
			const message = await signMessage(IDENTITY_MSG)
			const voterIdentity = new ZkIdentity(Strategy.MESSAGE, message)
			console.log({ voterIdentity })
>>>>>>> cbc9b475

			// Get the other group members' identities
			const identityCommitments: bigint[] = []
			for (const identity of details.voterIdentities) {
				identityCommitments.push(identity.commitment)
			}
			console.log({ identityCommitments })

			// Generate the Merkle proof
<<<<<<< HEAD
			const merkleProof = generateMerkleProof(20, BigInt(0), identityCommitments, voterIdentity.commitment)
			console.log({ merkleProof })
=======
			// External nullifier is derived from the stem ID
			const merkleProof = generateMerkleProof(20, BigInt(0), identityCommitments, currentUser?.voterIdentityCommitment)
			const stemZKId = new ZkIdentity(Strategy.MESSAGE, stemId)
			const externalNullifier = stemZKId.genIdentityCommitment()
			console.log('external nullifier', externalNullifier)
>>>>>>> cbc9b475

			// Generate the witness
			const witness = Semaphore.genWitness(
				voterIdentity.trapdoor,
				voterIdentity.nullifier,
				merkleProof,
				externalNullifier,
				stemId,
			)
			console.log({ witness })

			// Generate the proofs
<<<<<<< HEAD
			const fullProof = await Semaphore.genProof(witness, '/zkproof/semaphore.wasm', '/zkproof/semaphore.zkey')
			const { proof, publicSignals } = fullProof
			const solidityProof: string[] = Semaphore.packToSolidityProof(proof)
			const solidityProofBigInts: bigint[] = solidityProof.map(p => BigInt(p))
			console.log({ proof, publicSignals, solidityProof, solidityProofBigInts })
=======
			const { proof, publicSignals } = await Semaphore.genProof(
				witness,
				'/zkproof/semaphore.wasm',
				'/zkproof/semaphore.zkey',
			)
			const solidityProof = Semaphore.packToSolidityProof(proof)
			console.log('proof values', { proof, publicSignals, solidityProof })
>>>>>>> cbc9b475

			// Submit the vote signal and proof to the smart contract
			const voteRes = await contracts.stemQueue.vote(
				utils.formatBytes32String(stemId),
				details.votingGroupId,
				publicSignals.externalNullifier,
				publicSignals.nullifierHash,
<<<<<<< HEAD
				solidityProofBigInts,
				{ from: currentUser.address, gasLimit: 650000 },
=======
				solidityProof,
				{
					from: currentUser.address,
					gasLimit: 1000000,
				},
>>>>>>> cbc9b475
			)
			const offchainVerifyRes = await verifyProof(verificationKey, fullProof)
			console.log({ offchainVerifyRes, voteRes })

			// Get the receipt
			const receipt = await voteRes.wait()
<<<<<<< HEAD
			console.log({ receipt })
=======
			console.log('vote receipt', receipt)
>>>>>>> cbc9b475

			// // Update the project record vote count for the queued stem
			const projectRes = await update(`/projects/${details._id}`, {
				...details,
				queue: details.queue.map(q => {
					return q.stem._id === stem._id
						? {
								stem: q.stem,
								votes: q.votes + 1,
						  }
						: q
				}),
			})
			console.log({ projectRes })
			if (!projectRes.success) throw new Error('Failed to increment stem vote count')

			// Invoke the callback
			onVoteSuccess(projectRes.data, stem.name)
		} catch (e: any) {
			const reason = JSON.parse(JSON.stringify(e))
			console.log('error reason', reason)
			if (Object.prototype.hasOwnProperty.call(reason, 'error')) {
				if (
					reason.error.data.message === 'execution reverted: SemaphoreCore: you cannot use the same nullifier twice'
				) {
					onFailure('Uh oh! You can not cast vote twice on same stem.')
				}
			} else {
				onFailure('Uh oh! Failed to cast the vote.')
			}

			console.error(e)
		}
		setVoteLoading(false)
	}

	// Get the stem vote count for the relative stem
	const handleGetStemVoteCount = async (stem: IStemDoc) => {
		if (!currentUser) return
		const stemId: string = stem._id.toString()
		const voteCountRes = await contracts.stemQueue.stemVoteCounts(utils.formatBytes32String(stemId), {
			from: currentUser.address,
			gasLimit: 650000,
		})
		console.log({ voteCountRes })

		// Get the receipt
		const receipt = await voteCountRes.wait()
		console.log({ receipt })
	}

	/**
	 * This allows a collaborator to approve a stem that has at least one vote onto the project
	 * The stem will move from the queue to the list of project stems
	 * The user who uploaded the stem will become a collaborator
	 * @param {IStemDoc} stem - The stem to be added onto the project
	 */
	const handleApprove = async (stem: IStemDoc) => {
		try {
			// User must be a collaborator
			if (!userIsCollaborator) return

			// Stem must be in the queue
			if (details.queue.filter(q => q.stem._id === stem._id).length === 0) {
				console.error("The stem must be in the project's stem queue")
				return
			}

			// Stem must have at least one vote
			if (details.queue.filter(q => q.stem._id === stem._id)[0].votes === 0) {
				console.error('The stem must have at least one vote')
				return
			}

			setApproveLoading(true)

			/*
				Remove the queued stem from the list, add it to project stems
				Add the user who uploaded it to the list of project collaborators
				NOTE: We don't update the user's projects since they didn't create it
				NOTE: In the future, we could have a list of projects a user has collaborated on tied to their record
			*/
			const projectRes = await update(`/projects/${details._id}`, {
				...details,
				queue: details.queue.filter(q => q.stem._id !== stem._id),
				stems: [...details.stems, stem],
				collaborators: [...details.collaborators, stem.createdBy],
			})
			console.log({ projectRes })
			if (!projectRes.success) throw new Error('Failed to update the project record')

			// Invoke the callback
			onApprovedSuccess(projectRes.data, stem.name)
		} catch (e: any) {
			onFailure('Uh oh! Failed to approve the stem onto the project')
			console.error(e)
		}
		setApproveLoading(false)
	}

	return (
		<div>
			<Typography variant="h4">Stem Queue</Typography>
			<Button
				variant="outlined"
				size="large"
				onClick={handleUploadStemOpen}
				sx={styles.actionBtn}
				startIcon={<AddCircleOutline sx={{ fontSize: '32px' }} />}
			>
				Add Stem
			</Button>
			<Button
				variant="outlined"
				size="large"
				onClick={handleRegister}
				sx={styles.actionBtn}
				startIcon={userIsRegisteredVoter ? <Check sx={{ fontSize: '32px' }} /> : <HowToReg sx={{ fontSize: '32px' }} />}
				disabled={registerLoading || userIsRegisteredVoter || !currentUser}
			>
				{registerLoading ? (
					<CircularProgress size={20} sx={styles.loadingIcon} />
				) : userIsRegisteredVoter ? (
					'Currently Registered'
				) : (
					'Register to Vote'
				)}
			</Button>
			{details.queue.length === 0 ? (
				<Typography sx={styles.noStemsMsg}>The stem queue is currently empty for this project</Typography>
			) : (
				details.queue.map((stem, idx) => (
					<Box key={idx} sx={styles.stemWrapper}>
						<StemPlayer
							isQueued
							idx={idx + 1}
							details={stem.stem}
							onWavesInit={onWavesInit}
							onPlay={handlePlay}
							onStop={handleStop}
						/>
						<Typography>
							{/* TODO: read vote counts from on-chain contract */}
							<strong>Votes:</strong> {stem.votes}
						</Typography>
						<Button
							variant="contained"
							size="small"
							onClick={() => handleVote(stem.stem)}
							disabled={voteLoading || !userIsRegisteredVoter || !currentUser}
							sx={{ mr: 1 }}
						>
							{voteLoading ? <CircularProgress size={20} sx={styles.loadingIcon} color="inherit" /> : 'Cast Vote'}
						</Button>
						<Button variant="outlined" size="small" onClick={() => handleGetStemVoteCount(stem.stem)} sx={{ mr: 1 }}>
							Get Vote Count
						</Button>
						{userIsCollaborator && (
							<Button
								variant="outlined"
								size="small"
								onClick={() => handleApprove(stem.stem)}
								disabled={approveLoading || stem.votes === 0}
							>
								{approveLoading ? <CircularProgress size={20} sx={styles.loadingIcon} color="inherit" /> : 'Approve'}
							</Button>
						)}
					</Box>
				))
			)}
			<StemUploadDialog
				open={uploadStemOpen}
				onClose={handleUploadStemClose}
				onSuccess={onStemUploadSuccess}
				projectDetails={details}
			/>
		</div>
	)
}

export default StemQueue<|MERGE_RESOLUTION|>--- conflicted
+++ resolved
@@ -1,11 +1,7 @@
 import { AddCircleOutline, Check, HowToReg } from '@mui/icons-material'
 import { Box, Button, CircularProgress, Typography } from '@mui/material'
-<<<<<<< HEAD
-import { providers, utils } from 'ethers'
-=======
 import { Strategy, ZkIdentity } from '@zk-kit/identity'
 import { utils } from 'ethers'
->>>>>>> cbc9b475
 import dynamic from 'next/dynamic'
 import { useState } from 'react'
 import type { IProjectDoc } from '../../models/project.model'
@@ -20,14 +16,8 @@
 const StemPlayer = dynamic(() => import('../StemPlayer'), { ssr: false })
 const generateMerkleProof = require('@zk-kit/protocols').generateMerkleProof
 const Semaphore = require('@zk-kit/protocols').Semaphore
-<<<<<<< HEAD
-const Identity = require('@semaphore-protocol/identity').Identity
-const verifyProof = require('@semaphore-protocol/proof').verifyProof
-const verificationKey = require('../../public/zkproof/semaphore.json')
-=======
 const IDENTITY_MSG =
 	"Sign this message to register for this Arbor project's anonymous voting group. You are signing to create your anonymous identity with Semaphore."
->>>>>>> cbc9b475
 
 type StemQueueProps = {
 	details: IProjectDoc
@@ -96,16 +86,9 @@
 			/*
 				Create a user identity based off signing a message with the current signer
 			*/
-<<<<<<< HEAD
-			const ethereumProvider = (await detectEthereumProvider()) as any
-			const provider = new providers.Web3Provider(ethereumProvider)
-			const signer = provider.getSigner()
-			const message = await signer.signMessage(
-				"Sign this message to register for this Polyecho project's anonymous voting group. You are signing to create your anonymous identity with Semaphore.",
-			)
-			// const identity: ZkIdentity = new ZkIdentity(Strategy.MESSAGE, message)
-			const identity = new Identity(message)
-			const commitment: bigint = await identity.generateCommitment()
+			const message = await signMessage(IDENTITY_MSG)
+			const identity: ZkIdentity = new ZkIdentity(Strategy.MESSAGE, message)
+			const commitment: bigint = await identity.genIdentityCommitment()
 			const trapdoor: bigint = identity.getTrapdoor()
 			const nullifier: bigint = identity.getNullifier()
 			const voterIdentity: IUserIdentity = {
@@ -114,12 +97,7 @@
 				trapdoor,
 				votingGroupId: details.votingGroupId,
 			}
-			console.log({ voterIdentity })
-=======
-			const message = await signMessage(IDENTITY_MSG)
-			const identity = new ZkIdentity(Strategy.MESSAGE, message)
-			const commitment: string = await identity.genIdentityCommitment().toString()
->>>>>>> cbc9b475
+			console.log('voter identity created', voterIdentity)
 
 			/*
 				Add the user's identity commitment to the on-chain group
@@ -128,19 +106,11 @@
 				from: currentUser.address,
 				gasLimit: 1000000,
 			})
-<<<<<<< HEAD
-			if (!contractRes) {
-				console.error("Failed to register the user for the project's voting group")
-			}
-			const receipt = await contractRes.wait()
-			console.log({ receipt })
-=======
 			if (!contractRes) console.error("Failed to register the user for the project's voting group")
 
 			// Get the receipt
 			const receipt = await contractRes.wait()
 			console.log('register voter receipt', receipt)
->>>>>>> cbc9b475
 
 			/*
 				Update the user record
@@ -160,6 +130,7 @@
 					: [...currentUser.registeredGroupIds, details.votingGroupId],
 			})
 			if (!userRes.success) console.error('Failed to add the identity or group ID to the user record')
+
 			// Update current user details
 			updateCurrentUser(userRes.data)
 
@@ -193,6 +164,7 @@
 
 			// Signal will be the MongoDB ObjectId for the stem record being voted on
 			const stemId: string = stem._id.toString()
+
 			/*
 				Generate an off-chain proof to submit to the backend contracts for signalling and verification
 					1. Re-instantiate a new ZKIdentity using the user's identity commitment from the previously signed message via EOA wallet
@@ -202,16 +174,12 @@
 					5. Call the smart contract to verify the proof that this user is part of the group
 			*/
 
-<<<<<<< HEAD
-			// Get the voter's identity stored in DB
+			// Find the user's identity for the project/group
+			// const message = await signMessage(IDENTITY_MSG)
+			// const voterIdentity = new ZkIdentity(Strategy.MESSAGE, message)
 			const voterIdentity = currentUser.voterIdentities.find(i => i.votingGroupId === details.votingGroupId)
 			if (!voterIdentity) return
-=======
-			// Re-create the identity
-			const message = await signMessage(IDENTITY_MSG)
-			const voterIdentity = new ZkIdentity(Strategy.MESSAGE, message)
-			console.log({ voterIdentity })
->>>>>>> cbc9b475
+			console.log(`found user's voting identity for voting group ${details.votingGroupId}`, voterIdentity)
 
 			// Get the other group members' identities
 			const identityCommitments: bigint[] = []
@@ -221,16 +189,11 @@
 			console.log({ identityCommitments })
 
 			// Generate the Merkle proof
-<<<<<<< HEAD
+			// External nullifier is derived from the stem ID
 			const merkleProof = generateMerkleProof(20, BigInt(0), identityCommitments, voterIdentity.commitment)
-			console.log({ merkleProof })
-=======
-			// External nullifier is derived from the stem ID
-			const merkleProof = generateMerkleProof(20, BigInt(0), identityCommitments, currentUser?.voterIdentityCommitment)
-			const stemZKId = new ZkIdentity(Strategy.MESSAGE, stemId)
-			const externalNullifier = stemZKId.genIdentityCommitment()
+			const stemZKIdentity: ZkIdentity = new ZkIdentity(Strategy.MESSAGE, stemId)
+			const externalNullifier = stemZKIdentity.genIdentityCommitment()
 			console.log('external nullifier', externalNullifier)
->>>>>>> cbc9b475
 
 			// Generate the witness
 			const witness = Semaphore.genWitness(
@@ -243,13 +206,6 @@
 			console.log({ witness })
 
 			// Generate the proofs
-<<<<<<< HEAD
-			const fullProof = await Semaphore.genProof(witness, '/zkproof/semaphore.wasm', '/zkproof/semaphore.zkey')
-			const { proof, publicSignals } = fullProof
-			const solidityProof: string[] = Semaphore.packToSolidityProof(proof)
-			const solidityProofBigInts: bigint[] = solidityProof.map(p => BigInt(p))
-			console.log({ proof, publicSignals, solidityProof, solidityProofBigInts })
-=======
 			const { proof, publicSignals } = await Semaphore.genProof(
 				witness,
 				'/zkproof/semaphore.wasm',
@@ -257,7 +213,6 @@
 			)
 			const solidityProof = Semaphore.packToSolidityProof(proof)
 			console.log('proof values', { proof, publicSignals, solidityProof })
->>>>>>> cbc9b475
 
 			// Submit the vote signal and proof to the smart contract
 			const voteRes = await contracts.stemQueue.vote(
@@ -265,27 +220,21 @@
 				details.votingGroupId,
 				publicSignals.externalNullifier,
 				publicSignals.nullifierHash,
-<<<<<<< HEAD
-				solidityProofBigInts,
-				{ from: currentUser.address, gasLimit: 650000 },
-=======
 				solidityProof,
 				{
 					from: currentUser.address,
 					gasLimit: 1000000,
 				},
->>>>>>> cbc9b475
 			)
-			const offchainVerifyRes = await verifyProof(verificationKey, fullProof)
-			console.log({ offchainVerifyRes, voteRes })
+			if (!voteRes.success) throw new Error('Failed to cast an on-chain anonymous vote')
+			console.log({ voteRes })
+
+			// const offchainVerifyRes = await contracts.stemQueue.verifyProof(verificationKey, fullProof)
+			// console.log({ offchainVerifyRes, voteRes })
 
 			// Get the receipt
 			const receipt = await voteRes.wait()
-<<<<<<< HEAD
-			console.log({ receipt })
-=======
 			console.log('vote receipt', receipt)
->>>>>>> cbc9b475
 
 			// // Update the project record vote count for the queued stem
 			const projectRes = await update(`/projects/${details._id}`, {
@@ -299,8 +248,8 @@
 						: q
 				}),
 			})
+			if (!projectRes.success) throw new Error('Failed to increment stem vote count')
 			console.log({ projectRes })
-			if (!projectRes.success) throw new Error('Failed to increment stem vote count')
 
 			// Invoke the callback
 			onVoteSuccess(projectRes.data, stem.name)
