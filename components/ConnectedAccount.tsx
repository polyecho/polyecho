--- conflicted
+++ resolved
@@ -40,18 +40,7 @@
 							onClick={handleOpenMenu}
 							color="inherit"
 						>
-<<<<<<< HEAD
-							<Avatar
-								alt="User Avatar"
-								src={
-									!currentUser.avatar
-										? 'https://www.gravatar.com/avatar/94d093eda664addd6e450d7e9881bcad?s=32&d=identicon&r=PG'
-										: currentUser.avatar.base64
-								}
-							/>
-=======
 							<Avatar alt="User Avatar" src={currentUser.avatar?.base64 ?? FALLBACK_AVATAR_URL} />
->>>>>>> 6c8d7c5b
 						</IconButton>
 						<Menu
 							id="user-menu"
